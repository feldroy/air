--- conflicted
+++ resolved
@@ -116,22 +116,15 @@
 upgrade-dependencies:
     uv sync -U {{ UV_CLI_FLAGS }}
 
-<<<<<<< HEAD
-# Sync all dependencies using uv.
+# Sync all dependencies using uv, without updating the uv.lock file.
 [group('uv')]
 sync:
     uv sync --frozen {{ UV_CLI_FLAGS }}
-=======
-# Sync all dependencies using uv, without updating the uv.lock file.
-[group('uv')]
-sync:
-    uv sync --frozen {{ UV_CLI_FLAGS }}
 
 # Sync all dependencies using uv, and updating the uv.lock file. <Don’t use! For maintainers only!>
 [group('uv')]
 sync-lock:
     uv sync {{ UV_CLI_FLAGS }}
->>>>>>> 7da7f2be
 
 # endregion Just CLI helpers (meta)
 # region ----> QA <----
