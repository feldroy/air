# =============================================================================
# justfile: A makefile like build script -- Command Runner
# =============================================================================
# USAGE:
#   just --list
#   just <RECIPE>
#   just <RECIPE> <PARAM_VALUE1> ...
#
# Docs:
#   * https://just.systems/man/en/
# =============================================================================
# -- Load environment-variables from "$HERE/.env" file (if exists)

set dotenv-load := true
set dotenv-filename := ".env"
set export := true

# -----------------------------------------------------------------------------
# CONFIG:
# -----------------------------------------------------------------------------

HERE := justfile_directory()
MARKER_DIR := HERE
PYTHON_VERSION := trim(read(".python-version"))
# From pyproject.toml -> version
VERSION := `awk -F\" '/^version/{print $2}' pyproject.toml`
# From pyproject.toml -> requires-python
PYTHON_VERSIONS := `awk -F'[^0-9]+' '/requires-python/{for(i=$3;i<$5;)printf(i-$3?" ":"")$2"."i++}' pyproject.toml`
# Alternative option: From pyproject.toml -> classifiers
# PYTHON_VERSIONS := `awk -F'"| :: ' '/Python :: 3\.1/{print $4}' pyproject.toml`
UV_CLI_FLAGS := "--all-extras --all-packages --refresh --reinstall-package air"
# -----------------------------------------------------------------------------
# RECIPES:
# -----------------------------------------------------------------------------
# region ----> Just CLI helpers (meta) <----

# List all the justfile recipes
[group('meta')]
@list:
    just --list

# Show the development Python version and the package's supported versions
[group('meta')]
@python-versions:
    echo "Development Python version: {{ PYTHON_VERSION }}"
    echo "Supported Python versions: {{ PYTHON_VERSIONS }}"

# List recipe groups
[group('meta')]
@groups:
    just --groups

# List variable names
[group('meta')]
@variables:
    just --variables

# just evaluate VARIABLE_NAME
[group('meta')]
@evaluate *ARGS:
    just --evaluate {{ ARGS }}

# Run a recipe for each argument value in ARGS (calls RECIPE once per ARG)
[doc]
[group('meta')]
[private]
@run-each RECIPE +ARGS:
    for ARG in {{ ARGS }}; do just "{{ RECIPE }}" "$ARG"; done

# Run a command and turn absolute paths into relative paths everywhere in its output
[doc]
[group('meta')]
[no-exit-message]
[private]
run-with-relative-paths +CMD:
    #!/usr/bin/env bash
    set -euo pipefail
    {{ CMD }} 2>&1 | sed "s|$HERE||g"

# Run a python module using uv
[group('uv')]
@run-py-module TARGET=".":
    just run --module "{{ TARGET }}"

# Run a python script using uv
[group('uv')]
@run-py-script TARGET=".":
    just run --script "{{ TARGET }}"

# Run a command or script using uv.
[doc]
[private]
[group('uv')]
@uv-run +ARGS:
    just run-with-relative-paths uv run {{ UV_CLI_FLAGS }} {{ ARGS }}

# Run ipython using uv.
[group('uv')]
ipython:
    uv run {{ UV_CLI_FLAGS }} -- ipython

# Run a command or script using uv, without updating the uv.lock file.
[group('uv')]
@run +ARGS:
    just uv-run -q --frozen {{ ARGS }}

# Run a command or script using uv, in an isolated virtual environment.
[group('uv')]
@run-isolated +ARGS:
    just uv-run --isolated {{ ARGS }}

# Upgrade all dependencies using uv (uv don't support pyproject.toml update yet). <Don’t use! For maintainers only!>
[group('uv')]
upgrade-dependencies:
    uv sync -U {{ UV_CLI_FLAGS }}

# Sync all dependencies using uv, without updating the uv.lock file.
[group('uv')]
sync:
    uv sync --frozen {{ UV_CLI_FLAGS }}

# Sync all dependencies using uv, and updating the uv.lock file. <Don’t use! For maintainers only!>
[group('uv')]
sync-lock *ARGS:
    uv sync {{ UV_CLI_FLAGS }} {{ ARGS }}

# endregion Just CLI helpers (meta)
# region ----> QA <----

# Format code and auto-fix simple issues with Ruff
[group('qa')]
format OUTPUT_FORMAT="full" UNSAFE="":
    # Format Python files using Ruff's formatter (writes changes to disk).
    just run -- ruff format .
    # Check for lint violations, apply fixes to resolve lint violations(only for fixable rules),
    # show an enumeration of all fixed lint violations.
    just run -- ruff check --fix --output-format={{OUTPUT_FORMAT}} {{UNSAFE}} .
    # Check for spelling and grammar violations and apply fixes
    just run -- typos --write-changes --format={{ if OUTPUT_FORMAT == "concise" { "brief" } else { "long" } }}
    just run -- codespell --write-changes
<<<<<<< HEAD
    # Check for missing examples in docstrings
    just run -- python scripts/missing_examples.py --mode check
=======
    just run -- prek run --all-files --config .pre-commit-config-format.yaml
>>>>>>> 6440fea9

# [including *unsafe* fixes, NOTE: --unsafe-fixes may change code intent (be careful)]
[group('qa')]
format-unsafe: && (format "concise" "--unsafe-fixes")

# [print diagnostics concisely, one per line]
[group('qa')]
@format-concise: && (format "concise")

# [group messages by file]
[group('qa')]
@format-grouped: && (format "grouped")

# Check for formatting, lint violations
[group('qa')]
lint OUTPUT_FORMAT="full":
    # Avoid writing any formatted files back; instead, exit with a non-zero
    # status code if any files would have been modified, and zero otherwise,
    # and the difference between the current file and how the formatted file would look like.
    just run -- ruff format --check --output-format={{OUTPUT_FORMAT}} .
    # Check for lint violations
    just run -- ruff check --output-format={{OUTPUT_FORMAT}} .
    # Check for spelling and grammar violations
    just run -- typos --format={{ if OUTPUT_FORMAT == "concise" { "brief" } else { "long" } }}
    just run -- codespell
    just run -- prek run --all-files --config .pre-commit-config-check.yaml

# Check for lint violations for all rules!
[group('qa')]
ruff-check-all TARGET=".":
    just run -- ruff check --output-format=concise --select ALL --ignore CPY001,TC003,COM812,TD,D101,PLR0904,ARG004,FBT001,FBT002,SLF001 "{{TARGET}}"

# [print diagnostics concisely, one per line]
[group('qa')]
@lint-concise: && (lint "concise")

# [group messages by file]
[group('qa')]
@lint-grouped: && (lint "grouped")

# Type check the project with Ty and pyrefly
[group('qa')]
type-check TARGET=".":
    just run -- ty check "{{TARGET}}"
    just run -- pyrefly check "{{TARGET}}"

# Type check the project with Ty and pyrefly - Print diagnostics concisely, one per line
[group('qa')]
type-check-concise TARGET=".":
    just run -- ty check --output-format=concise "{{TARGET}}"
    just run -- pyrefly check --output-format=min-text "{{TARGET}}"

# Annotate types using pyrefly infer
[group('qa')]
type-annotate TARGET="src":
    just run -- pyrefly infer "{{ TARGET }}"

# Run all the formatting, linting, and type checking, for local development.
[group('qa')]
qa: format type-check

# Run all the formatting, linting, type checking and tests for local development.
[group('qa')]
[group('test')]
qa-plus: qa test

# Visualize Ruff analyze graph as JSON (uses rich for display)
[group('qa')]
@ruff-graph: (title "Ruff - Graph")
    just run -- ruff analyze graph -q | rich - --force-terminal --json

# endregion QA
# region ----> Test <----

# Run all the tests
[group('test')]
test:
    just run -- pytest

# Run all the tests, for CI.
[private]
[group('test')]
test-ci:
    just uv-run --no-dev --group test -- pytest

# Run tests with lowest compatible versions for direct dependencies and highest compatible versions for indirect ones.
[group('test')]
test-lowest-direct-resolution:
    just run-isolated --no-dev --group test --resolution=lowest-direct -- pytest

# Run all the tests on a specified Python version
[group('test')]
test-on PY_VERSION:
    just run-isolated --python={{ PY_VERSION }} -- pytest

# Run all the tests for all the supported Python versions
[group('test')]
@test-on-supported-py-versions:
    just run-each test-on $PYTHON_VERSIONS

# Run all the tests, but on failure, drop into the debugger
[group('test')]
pdb MAXFAIL="10" *ARGS:
    @echo "Running with arg: {{ ARGS }}"
    just run -- pytest --pdb --maxfail={{ MAXFAIL }} {{ ARGS }}

# TDD mode: stop at the first test failure
[group('test')]
tdd: && (pdb "1")

# Show the 10 slowest tests (timings)
[group('test')]
test-durations:
    just run -- pytest --durations=10 -vvv --no-header

# endregion Test
# region ----> Coverage <----

# Run Test Coverage
[group('coverage')]
test-coverage:
    just run -- pytest --cov -q

# Build, store and open the HTML coverage report
[group('coverage')]
coverage-html:
    just run -- pytest -vvv --cov --cov-fail-under=0 --cov-report=html
    open ./htmlcov/index.html

# Build and store the XML coverage report
[group('coverage')]
coverage-xml:
    just run -- pytest -vvv --cov --cov-fail-under=0 --cov-report=xml

# Build and store the MD coverage report - Automatically find diff lines that need test coverage.
[group('coverage')]
coverage-md: coverage-xml
    diff-cover coverage.xml --format "markdown:report.md"
    just readmd "report.md"

# endregion Coverage
# region ----> Rich <----

# Print a centered title with a magenta rule
[doc]
[group('rich')]
@title TEXT="":
    rich "{{ TEXT }}" --rule --rule-style "red" --rule-char "=" --style "bold white on magenta"

# Print text inside a double-line panel with optional title and caption
[doc]
[group('rich')]
@panel TEXT="" TITLE="" CAPTION="":
    rich "{{ TEXT }}" --title "{{ TITLE }}" --caption "{{ CAPTION }}" \
     --print --panel double --center --panel-style "magenta"

# View a Python file with syntax highlight, line numbers, and guides
[group('rich')]
@readpy FILE_PATH: (title FILE_PATH)
    rich "{{ FILE_PATH }}" --syntax --line-numbers --guides --theme dracula --pager

# endregion Rich
# region ----> Docs <----

# View a Markdown file with rich using the Dracula theme
[doc]
[group('docs')]
@readmd FILE_NAME: (title FILE_NAME)
    rich "{{ FILE_NAME }}" --markdown --theme dracula --emoji --hyperlinks --pager

# Open README.md with rich
[group('docs')]
@readme: (readmd "README.md")

# Open CONTRIBUTING.md with rich
[group('docs')]
@contributing: (readmd "CONTRIBUTING.md")

# Open CHANGELOG.md with rich
[group('docs')]
@changelog: (readmd "CHANGELOG.md")

# Serve docs locally.
[group('docs')]
doc-serve:
    just run -- mkdocs serve -a localhost:3000

# Serve docs locally and open them in a new tab.
[group('docs')]
doc-serve-open:
    just run -- mkdocs serve --open -a localhost:3000

# Build docs
[group('docs')]
doc-build:
    just run -- mkdocs gh-deploy --force

# endregion Docs

# Build the project, useful for checking that packaging is correct
[group('build')]
build:
    rm -rf build
    rm -rf dist
    uv build

# Print the current version of the project
[group('release')]
version:
    @echo "Current version is {{ VERSION }}"

# Tag the current version in git and push to GitHub
[group('release')]
tag:
    echo "Tagging version v{{ VERSION }}"
    git tag -a v{{ VERSION }} -m "Creating version v{{ VERSION }}"
    git push origin v{{ VERSION }}<|MERGE_RESOLUTION|>--- conflicted
+++ resolved
@@ -138,12 +138,9 @@
     # Check for spelling and grammar violations and apply fixes
     just run -- typos --write-changes --format={{ if OUTPUT_FORMAT == "concise" { "brief" } else { "long" } }}
     just run -- codespell --write-changes
-<<<<<<< HEAD
     # Check for missing examples in docstrings
     just run -- python scripts/missing_examples.py --mode check
-=======
     just run -- prek run --all-files --config .pre-commit-config-format.yaml
->>>>>>> 6440fea9
 
 # [including *unsafe* fixes, NOTE: --unsafe-fixes may change code intent (be careful)]
 [group('qa')]
