# .github/workflows/python-package.yml
# This workflow will install Python dependencies, run tests and lint with a variety of Python versions
# CI using uv + just, with minimal/noise-free logs:
# - Colors forced inside a tiny wrapper script (not via step `env:`), so they don’t appear in the log header.
# - No echo/group commands shown.
# - Shared bootstrap steps are DRY via YAML anchors.

name: Python Package - CI

on:
  push:
    branches: [ main ]
    tags:
      - '*'   # matches any tag name
  pull_request:
    branches: [ main ]

env:
  COLUMNS: 150
  UV_FROZEN: true
  FORCE_COLOR: 1
  RUFF_OUTPUT_FORMAT: github
  RUFF_NO_CACHE: true
  JUST_COLOR: always
  JUST_COMMAND_COLOR: purple
  JUST_EXPLAIN: true
  JUST_HIGHLIGHT: true
  PYREFLY_COLOR: always

# Cancel older runs for the same branch/PR (concurrency = run one at a time).
# When you push several commits in a row, only the newest run continues; older ones are cancelled.
concurrency:
  group: ${{ github.workflow }}-${{ github.event.pull_request.number || github.ref }}
  cancel-in-progress: true

# Least-privilege token by default.
permissions:
  contents: read

# Consistent shell across OSes;
# Only `run.shell` / `run.working-directory` are supported here.
defaults:
  run:
    shell: bash --noprofile --norc -euo pipefail {0}

jobs:
  lint:
    name: Check for formatting and linting violations (via just, uv, ruff)
    runs-on: ubuntu-latest
    timeout-minutes: 15
    steps:
      - uses: actions/checkout@v5
      - uses: taiki-e/install-action@just
      - uses: astral-sh/setup-uv@eb1897b8dc4b5d5bfe39a428a8f2304605e0983c # v7
      - name: Check for formatting and linting violations
        run: just lint
  type-check:
    name: Type Checking (via just, uv, ty, pyrefly)
    runs-on: ubuntu-latest
    timeout-minutes: 15
    steps:
      - uses: actions/checkout@v5
      - uses: taiki-e/install-action@just
      - uses: astral-sh/setup-uv@eb1897b8dc4b5d5bfe39a428a8f2304605e0983c # v7
      - name: Type Checking
        run: just type-check
  test-all:
    strategy:
      fail-fast: false
      matrix:
        os: [ ubuntu-latest, windows-latest, macos-latest ]
        python-version: [ "3.13", "3.14" ]
    name: Tests • ${{ matrix.os }} • Python ${{ matrix.python-version }} (via just, uv, pytest, pytest-pretty)
    runs-on: ${{ matrix.os }}
    timeout-minutes: 45
    steps:
      - uses: actions/checkout@v5
      - uses: taiki-e/install-action@just
      - uses: astral-sh/setup-uv@eb1897b8dc4b5d5bfe39a428a8f2304605e0983c # v7
        with:
          python-version: ${{ matrix.python-version }}
      - name: Run all the tests
        run: just test
<<<<<<< HEAD
=======
  test-coverage:
    name: Measuring Coverage (via just, uv, pytest, pytest-pretty, pytest-cov and coverage[toml])
    runs-on: ubuntu-latest
    timeout-minutes: 25
    steps:
      - uses: actions/checkout@v5
      - uses: taiki-e/install-action@just
      - uses: astral-sh/setup-uv@eb1897b8dc4b5d5bfe39a428a8f2304605e0983c # v7
      - name: Measuring Coverage
        run: just test-coverage
>>>>>>> 6250abc5
  coverage-xml:
    if: github.actor != 'dependabot[bot]' && github.actor != 'renovate[bot]'
    name: Send Coverage to Codecov
    runs-on: ubuntu-latest
    timeout-minutes: 25
    steps:
      - uses: actions/checkout@v5
      - uses: taiki-e/install-action@just
      - uses: astral-sh/setup-uv@eb1897b8dc4b5d5bfe39a428a8f2304605e0983c # v7
      - name: Generating an XML Coverage Report
        run: just coverage-xml
      - name: Upload Coverage Report to Codecov
        uses: codecov/codecov-action@v5
        with:
          files: coverage.xml
          fail_ci_if_error: true
          token: ${{ secrets.CODECOV_TOKEN }}<|MERGE_RESOLUTION|>--- conflicted
+++ resolved
@@ -81,19 +81,6 @@
           python-version: ${{ matrix.python-version }}
       - name: Run all the tests
         run: just test
-<<<<<<< HEAD
-=======
-  test-coverage:
-    name: Measuring Coverage (via just, uv, pytest, pytest-pretty, pytest-cov and coverage[toml])
-    runs-on: ubuntu-latest
-    timeout-minutes: 25
-    steps:
-      - uses: actions/checkout@v5
-      - uses: taiki-e/install-action@just
-      - uses: astral-sh/setup-uv@eb1897b8dc4b5d5bfe39a428a8f2304605e0983c # v7
-      - name: Measuring Coverage
-        run: just test-coverage
->>>>>>> 6250abc5
   coverage-xml:
     if: github.actor != 'dependabot[bot]' && github.actor != 'renovate[bot]'
     name: Send Coverage to Codecov
