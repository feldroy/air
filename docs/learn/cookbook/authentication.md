--- conflicted
+++ resolved
@@ -28,17 +28,13 @@
         # login the user
         action = air.Form(
             air.Label("Name:", for_="username"),
-<<<<<<< HEAD
-            air.Input(type="text", name="username", id_="username", required=True, autofocus=True),
-=======
             air.Input(
                 type="text",
                 name="username",
-                id="username",
+                id_="username",
                 required=True,
                 autofocus=True,
             ),
->>>>>>> 0aa90ed9
             air.Button("Login", type="submit"),
             action="/login",
             method="post",
@@ -147,15 +143,9 @@
 @app.page
 async def index(request: air.Request):
     return air.layouts.mvpcss(
-<<<<<<< HEAD
-        air.H1('Landing page'),
-        air.P(air.A('Dashboard', href='/dashboard'))
-    )
-=======
         air.H1("Landing page"), air.P(air.A("Dashboard", href="/dashboard"))
     )
 
->>>>>>> 0aa90ed9
 
 @app.page
 async def login():
@@ -164,19 +154,10 @@
         # login the user
         air.Form(
             air.Label("Name:", for_="username"),
-<<<<<<< HEAD
-            air.Input(type="text", name="username", id_="username", required=True, autofocus=True),
-            air.Label("Password:", for_="password"),
-            air.Input(type="password", name="password", id_="password", required=True, autofocus=True),
-            air.Button("Login", type="submit"),
-            action="/login",
-            method="post",
-        )
-=======
             air.Input(
                 type="text",
                 name="username",
-                id="username",
+                id_="username",
                 required=True,
                 autofocus=True,
             ),
@@ -184,7 +165,7 @@
             air.Input(
                 type="password",
                 name="password",
-                id="password",
+                id_="password",
                 required=True,
                 autofocus=True,
             ),
@@ -192,7 +173,6 @@
             action="/login",
             method="post",
         ),
->>>>>>> 0aa90ed9
     )
 
 
