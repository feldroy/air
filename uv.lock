--- conflicted
+++ resolved
@@ -1,10 +1,6 @@
 version = 1
 revision = 3
 requires-python = ">=3.13, <3.15"
-conflicts = [[
-    { package = "air", group = "inline-snapshot" },
-    { package = "air", group = "insiders" },
-]]
 
 [[package]]
 name = "air"
@@ -43,7 +39,6 @@
     { name = "codespell" },
     { name = "coverage" },
     { name = "diff-cover" },
-    { name = "format-dedent" },
     { name = "full-match" },
     { name = "httpx" },
     { name = "mkdocs" },
@@ -91,12 +86,6 @@
     { name = "mkdocstrings-python" },
     { name = "zensical" },
 ]
-inline-snapshot = [
-    { name = "inline-snapshot", version = "0.31.0", source = { registry = "https://pypi.org/simple" } },
-]
-insiders = [
-    { name = "inline-snapshot", version = "0.31.0.0.0.4", source = { git = "https://github.com/15r10nk-insiders/inline-snapshot?rev=main#156bed9046b38277a88d4d868d49aad41032cf6a" } },
-]
 lint = [
     { name = "codespell" },
     { name = "pyrefly" },
@@ -108,7 +97,6 @@
 test = [
     { name = "coverage" },
     { name = "diff-cover" },
-    { name = "format-dedent" },
     { name = "full-match" },
     { name = "httpx" },
     { name = "pyinstrument" },
@@ -143,7 +131,6 @@
     { name = "codespell", specifier = ">=2.4.1" },
     { name = "coverage", extras = ["toml"], specifier = ">=7.8.2" },
     { name = "diff-cover", specifier = ">=9.6.0" },
-    { name = "format-dedent", specifier = ">=0.1.1" },
     { name = "full-match", specifier = ">=0.0.3" },
     { name = "httpx", specifier = ">=0.28.1" },
     { name = "mkdocs", specifier = ">=1.6.1" },
@@ -191,8 +178,6 @@
     { name = "mkdocstrings-python", specifier = ">=1.16.12" },
     { name = "zensical", specifier = ">=0.0.5" },
 ]
-inline-snapshot = [{ name = "inline-snapshot", specifier = ">=0.31.0" }]
-insiders = [{ name = "inline-snapshot", git = "https://github.com/15r10nk-insiders/inline-snapshot?rev=main" }]
 lint = [
     { name = "codespell", specifier = ">=2.4.1" },
     { name = "pyrefly", specifier = ">=0.29.1" },
@@ -204,7 +189,6 @@
 test = [
     { name = "coverage", extras = ["toml"], specifier = ">=7.8.2" },
     { name = "diff-cover", specifier = ">=9.6.0" },
-    { name = "format-dedent", specifier = ">=0.1.1" },
     { name = "full-match", specifier = ">=0.0.3" },
     { name = "httpx", specifier = ">=0.28.1" },
     { name = "pyinstrument", specifier = ">=5.1.1" },
@@ -382,7 +366,7 @@
 version = "2.0.0"
 source = { registry = "https://pypi.org/simple" }
 dependencies = [
-    { name = "pycparser", marker = "implementation_name != 'PyPy' or (extra == 'group-3-air-inline-snapshot' and extra == 'group-3-air-insiders')" },
+    { name = "pycparser", marker = "implementation_name != 'PyPy'" },
 ]
 sdist = { url = "https://files.pythonhosted.org/packages/eb/56/b1ba7935a17738ae8453301356628e8147c79dbb825bcbc73dc7401f9846/cffi-2.0.0.tar.gz", hash = "sha256:44d1b5909021139fe36001ae048dbdde8214afa20200eda0f64c068cac5d5529", size = 523588, upload-time = "2025-09-08T23:24:04.541Z" }
 wheels = [
@@ -477,7 +461,7 @@
 version = "8.2.1"
 source = { registry = "https://pypi.org/simple" }
 dependencies = [
-    { name = "colorama", marker = "sys_platform == 'win32' or (extra == 'group-3-air-inline-snapshot' and extra == 'group-3-air-insiders')" },
+    { name = "colorama", marker = "sys_platform == 'win32'" },
 ]
 sdist = { url = "https://files.pythonhosted.org/packages/60/6c/8ca2efa64cf75a977a0d7fac081354553ebe483345c734fb6b6515d96bbc/click-8.2.1.tar.gz", hash = "sha256:27c491cc05d968d271d5a1db13e3b5a184636d9d930f148c50b038f0d0646202", size = 286342, upload-time = "2025-05-20T23:19:49.832Z" }
 wheels = [
@@ -577,7 +561,7 @@
 version = "46.0.3"
 source = { registry = "https://pypi.org/simple" }
 dependencies = [
-    { name = "cffi", marker = "platform_python_implementation != 'PyPy' or (extra == 'group-3-air-inline-snapshot' and extra == 'group-3-air-insiders')" },
+    { name = "cffi", marker = "platform_python_implementation != 'PyPy'" },
 ]
 sdist = { url = "https://files.pythonhosted.org/packages/9f/33/c00162f49c0e2fe8064a62cb92b93e50c74a72bc370ab92f86112b33ff62/cryptography-46.0.3.tar.gz", hash = "sha256:a8b17438104fed022ce745b362294d9ce35b4c2e45c1d958ad4a4b019285f4a1", size = 749258, upload-time = "2025-10-15T23:18:31.74Z" }
 wheels = [
@@ -804,15 +788,6 @@
 ]
 
 [[package]]
-name = "format-dedent"
-version = "0.1.1"
-source = { registry = "https://pypi.org/simple" }
-sdist = { url = "https://files.pythonhosted.org/packages/50/28/a325598ee3c35d075f65166817bc0e4858705133fc6928d839bdee05521b/format_dedent-0.1.1.tar.gz", hash = "sha256:7083bee13baa0218913fd47c55973b677ee58bbc56b8742be8ede4a87c64c2e0", size = 20256, upload-time = "2025-11-11T22:36:22.486Z" }
-wheels = [
-    { url = "https://files.pythonhosted.org/packages/46/98/23da7b172727585f77caef46255d3ad19acc905c39a9137cec49b9fe89d1/format_dedent-0.1.1-py3-none-any.whl", hash = "sha256:14eae90481e2c3498e9591a2f9849377f76364575d18166ca1a76f7c2eb32d37", size = 12234, upload-time = "2025-11-11T22:36:21.209Z" },
-]
-
-[[package]]
 name = "full-match"
 version = "0.0.3"
 source = { registry = "https://pypi.org/simple" }
@@ -923,37 +898,11 @@
 ]
 
 [[package]]
-name = "inline-snapshot"
-version = "0.31.0"
-source = { registry = "https://pypi.org/simple" }
-dependencies = [
-    { name = "asttokens" },
-    { name = "executing" },
-    { name = "pytest" },
-    { name = "rich" },
-]
-sdist = { url = "https://files.pythonhosted.org/packages/d8/fd/519c4ea03c38fa71a42e09a0758f319be78758a5089f87ed786aa4f65542/inline_snapshot-0.31.0.tar.gz", hash = "sha256:7b5ac05ad695151ae425b0f04318613a2440d3402c08d51ecc66ba6d0b434e5d", size = 2600041, upload-time = "2025-10-27T12:01:04.923Z" }
-wheels = [
-    { url = "https://files.pythonhosted.org/packages/c9/9c/db01a8d8813ef51231657fdb2d9ca4abdcd789e2fb9675603c1ae7c73444/inline_snapshot-0.31.0-py3-none-any.whl", hash = "sha256:8bb54ea7c5da628f53e4485aed484118ed06d7e29c686aecb952e3771b540c80", size = 71793, upload-time = "2025-10-27T12:01:03.576Z" },
-]
-
-[[package]]
-name = "inline-snapshot"
-version = "0.31.0.0.0.4"
-source = { git = "https://github.com/15r10nk-insiders/inline-snapshot?rev=main#156bed9046b38277a88d4d868d49aad41032cf6a" }
-dependencies = [
-    { name = "asttokens" },
-    { name = "executing" },
-    { name = "pytest" },
-    { name = "rich" },
-]
-
-[[package]]
 name = "ipykernel"
 version = "6.31.0"
 source = { registry = "https://pypi.org/simple" }
 dependencies = [
-    { name = "appnope", marker = "sys_platform == 'darwin' or (extra == 'group-3-air-inline-snapshot' and extra == 'group-3-air-insiders')" },
+    { name = "appnope", marker = "sys_platform == 'darwin'" },
     { name = "comm" },
     { name = "debugpy" },
     { name = "ipython" },
@@ -977,12 +926,12 @@
 version = "9.7.0"
 source = { registry = "https://pypi.org/simple" }
 dependencies = [
-    { name = "colorama", marker = "sys_platform == 'win32' or (extra == 'group-3-air-inline-snapshot' and extra == 'group-3-air-insiders')" },
+    { name = "colorama", marker = "sys_platform == 'win32'" },
     { name = "decorator" },
     { name = "ipython-pygments-lexers" },
     { name = "jedi" },
     { name = "matplotlib-inline" },
-    { name = "pexpect", marker = "(sys_platform != 'emscripten' and sys_platform != 'win32') or (sys_platform == 'emscripten' and extra == 'group-3-air-inline-snapshot' and extra == 'group-3-air-insiders') or (sys_platform == 'win32' and extra == 'group-3-air-inline-snapshot' and extra == 'group-3-air-insiders')" },
+    { name = "pexpect", marker = "sys_platform != 'emscripten' and sys_platform != 'win32'" },
     { name = "prompt-toolkit" },
     { name = "pygments" },
     { name = "stack-data" },
@@ -1349,7 +1298,7 @@
 source = { registry = "https://pypi.org/simple" }
 dependencies = [
     { name = "click" },
-    { name = "colorama", marker = "sys_platform == 'win32' or (extra == 'group-3-air-inline-snapshot' and extra == 'group-3-air-insiders')" },
+    { name = "colorama", marker = "sys_platform == 'win32'" },
     { name = "ghp-import" },
     { name = "jinja2" },
     { name = "markdown" },
@@ -1937,7 +1886,7 @@
 version = "8.4.2"
 source = { registry = "https://pypi.org/simple" }
 dependencies = [
-    { name = "colorama", marker = "sys_platform == 'win32' or (extra == 'group-3-air-inline-snapshot' and extra == 'group-3-air-insiders')" },
+    { name = "colorama", marker = "sys_platform == 'win32'" },
     { name = "iniconfig" },
     { name = "packaging" },
     { name = "pluggy" },
@@ -2107,7 +2056,7 @@
 version = "27.1.0"
 source = { registry = "https://pypi.org/simple" }
 dependencies = [
-    { name = "cffi", marker = "implementation_name == 'pypy' or (extra == 'group-3-air-inline-snapshot' and extra == 'group-3-air-insiders')" },
+    { name = "cffi", marker = "implementation_name == 'pypy'" },
 ]
 sdist = { url = "https://files.pythonhosted.org/packages/04/0b/3c9baedbdf613ecaa7aa07027780b8867f57b6293b6ee50de316c9f3222b/pyzmq-27.1.0.tar.gz", hash = "sha256:ac0765e3d44455adb6ddbf4417dcce460fc40a05978c08efdf2948072f6db540", size = 281750, upload-time = "2025-09-08T23:10:18.157Z" }
 wheels = [
@@ -2417,43 +2366,6 @@
 ]
 
 [[package]]
-<<<<<<< HEAD
-name = "sqlalchemy"
-version = "2.0.44"
-source = { registry = "https://pypi.org/simple" }
-dependencies = [
-    { name = "greenlet", marker = "platform_machine == 'AMD64' or platform_machine == 'WIN32' or platform_machine == 'aarch64' or platform_machine == 'amd64' or platform_machine == 'ppc64le' or platform_machine == 'win32' or platform_machine == 'x86_64' or (extra == 'group-3-air-inline-snapshot' and extra == 'group-3-air-insiders')" },
-    { name = "typing-extensions" },
-]
-sdist = { url = "https://files.pythonhosted.org/packages/f0/f2/840d7b9496825333f532d2e3976b8eadbf52034178aac53630d09fe6e1ef/sqlalchemy-2.0.44.tar.gz", hash = "sha256:0ae7454e1ab1d780aee69fd2aae7d6b8670a581d8847f2d1e0f7ddfbf47e5a22", size = 9819830, upload-time = "2025-10-10T14:39:12.935Z" }
-wheels = [
-    { url = "https://files.pythonhosted.org/packages/45/d3/c67077a2249fdb455246e6853166360054c331db4613cda3e31ab1cadbef/sqlalchemy-2.0.44-cp313-cp313-macosx_10_13_x86_64.whl", hash = "sha256:ff486e183d151e51b1d694c7aa1695747599bb00b9f5f604092b54b74c64a8e1", size = 2135479, upload-time = "2025-10-10T16:03:37.671Z" },
-    { url = "https://files.pythonhosted.org/packages/2b/91/eabd0688330d6fd114f5f12c4f89b0d02929f525e6bf7ff80aa17ca802af/sqlalchemy-2.0.44-cp313-cp313-macosx_11_0_arm64.whl", hash = "sha256:0b1af8392eb27b372ddb783b317dea0f650241cea5bd29199b22235299ca2e45", size = 2123212, upload-time = "2025-10-10T16:03:41.755Z" },
-    { url = "https://files.pythonhosted.org/packages/b0/bb/43e246cfe0e81c018076a16036d9b548c4cc649de241fa27d8d9ca6f85ab/sqlalchemy-2.0.44-cp313-cp313-manylinux_2_17_aarch64.manylinux2014_aarch64.whl", hash = "sha256:2b61188657e3a2b9ac4e8f04d6cf8e51046e28175f79464c67f2fd35bceb0976", size = 3255353, upload-time = "2025-10-10T15:35:31.221Z" },
-    { url = "https://files.pythonhosted.org/packages/b9/96/c6105ed9a880abe346b64d3b6ddef269ddfcab04f7f3d90a0bf3c5a88e82/sqlalchemy-2.0.44-cp313-cp313-manylinux_2_17_x86_64.manylinux2014_x86_64.whl", hash = "sha256:b87e7b91a5d5973dda5f00cd61ef72ad75a1db73a386b62877d4875a8840959c", size = 3260222, upload-time = "2025-10-10T15:43:50.124Z" },
-    { url = "https://files.pythonhosted.org/packages/44/16/1857e35a47155b5ad927272fee81ae49d398959cb749edca6eaa399b582f/sqlalchemy-2.0.44-cp313-cp313-musllinux_1_2_aarch64.whl", hash = "sha256:15f3326f7f0b2bfe406ee562e17f43f36e16167af99c4c0df61db668de20002d", size = 3189614, upload-time = "2025-10-10T15:35:32.578Z" },
-    { url = "https://files.pythonhosted.org/packages/88/ee/4afb39a8ee4fc786e2d716c20ab87b5b1fb33d4ac4129a1aaa574ae8a585/sqlalchemy-2.0.44-cp313-cp313-musllinux_1_2_x86_64.whl", hash = "sha256:1e77faf6ff919aa8cd63f1c4e561cac1d9a454a191bb864d5dd5e545935e5a40", size = 3226248, upload-time = "2025-10-10T15:43:51.862Z" },
-    { url = "https://files.pythonhosted.org/packages/32/d5/0e66097fc64fa266f29a7963296b40a80d6a997b7ac13806183700676f86/sqlalchemy-2.0.44-cp313-cp313-win32.whl", hash = "sha256:ee51625c2d51f8baadf2829fae817ad0b66b140573939dd69284d2ba3553ae73", size = 2101275, upload-time = "2025-10-10T15:03:26.096Z" },
-    { url = "https://files.pythonhosted.org/packages/03/51/665617fe4f8c6450f42a6d8d69243f9420f5677395572c2fe9d21b493b7b/sqlalchemy-2.0.44-cp313-cp313-win_amd64.whl", hash = "sha256:c1c80faaee1a6c3428cecf40d16a2365bcf56c424c92c2b6f0f9ad204b899e9e", size = 2127901, upload-time = "2025-10-10T15:03:27.548Z" },
-    { url = "https://files.pythonhosted.org/packages/9c/5e/6a29fa884d9fb7ddadf6b69490a9d45fded3b38541713010dad16b77d015/sqlalchemy-2.0.44-py3-none-any.whl", hash = "sha256:19de7ca1246fbef9f9d1bff8f1ab25641569df226364a0e40457dc5457c54b05", size = 1928718, upload-time = "2025-10-10T15:29:45.32Z" },
-]
-
-[[package]]
-name = "sqlmodel"
-version = "0.0.27"
-source = { registry = "https://pypi.org/simple" }
-dependencies = [
-    { name = "pydantic" },
-    { name = "sqlalchemy" },
-]
-sdist = { url = "https://files.pythonhosted.org/packages/90/5a/693d90866233e837d182da76082a6d4c2303f54d3aaaa5c78e1238c5d863/sqlmodel-0.0.27.tar.gz", hash = "sha256:ad1227f2014a03905aef32e21428640848ac09ff793047744a73dfdd077ff620", size = 118053, upload-time = "2025-10-08T16:39:11.938Z" }
-wheels = [
-    { url = "https://files.pythonhosted.org/packages/8c/92/c35e036151fe53822893979f8a13e6f235ae8191f4164a79ae60a95d66aa/sqlmodel-0.0.27-py3-none-any.whl", hash = "sha256:667fe10aa8ff5438134668228dc7d7a08306f4c5c4c7e6ad3ad68defa0e7aa49", size = 29131, upload-time = "2025-10-08T16:39:10.917Z" },
-]
-
-[[package]]
-=======
->>>>>>> 14a185da
 name = "stack-data"
 version = "0.6.3"
 source = { registry = "https://pypi.org/simple" }
@@ -2630,11 +2542,11 @@
 
 [package.optional-dependencies]
 standard = [
-    { name = "colorama", marker = "sys_platform == 'win32' or (extra == 'group-3-air-inline-snapshot' and extra == 'group-3-air-insiders')" },
+    { name = "colorama", marker = "sys_platform == 'win32'" },
     { name = "httptools" },
     { name = "python-dotenv" },
     { name = "pyyaml" },
-    { name = "uvloop", marker = "(platform_python_implementation != 'PyPy' and sys_platform != 'cygwin' and sys_platform != 'win32') or (platform_python_implementation == 'PyPy' and extra == 'group-3-air-inline-snapshot' and extra == 'group-3-air-insiders') or (sys_platform == 'cygwin' and extra == 'group-3-air-inline-snapshot' and extra == 'group-3-air-insiders') or (sys_platform == 'win32' and extra == 'group-3-air-inline-snapshot' and extra == 'group-3-air-insiders')" },
+    { name = "uvloop", marker = "platform_python_implementation != 'PyPy' and sys_platform != 'cygwin' and sys_platform != 'win32'" },
     { name = "watchfiles" },
     { name = "websockets" },
 ]
