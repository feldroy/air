--- conflicted
+++ resolved
@@ -136,13 +136,8 @@
     )
 
 
-<<<<<<< HEAD
 def test_injection_of_default_exception_handlers() -> None:
-    from air.error_responses import DEFAULT_EXCEPTION_HANDLERS
-=======
-def test_injection_of_default_exception_handlers():
     from air.exception_handlers import DEFAULT_EXCEPTION_HANDLERS
->>>>>>> 0ca3275b
 
     def handler(request: air.Request, exc: Exception) -> air.AirResponse:
         return air.AirResponse()
