[project]
name = "air"
version = "0.24.0"
description = "The new web framework that breathes fresh air into Python web development. Built with FastAPI, Starlette, and Pydantic."
authors = [
    { name = "Audrey M. Roy Greenfeld", email = "audrey@feldroy.com" },
    { name = "Daniel Roy Greenfeld", email = "daniel@feldroy.com" }
]
readme = "README.md"
license = { file = "LICENSE" }
requires-python = ">= 3.10"
classifiers = [
    "Operating System :: OS Independent",
    "Programming Language :: Python :: 3",
    "Programming Language :: Python",
    "Topic :: Internet",
    "Topic :: Software Development :: Libraries :: Application Frameworks",
    "Topic :: Software Development :: Libraries :: Python Modules",
    "Topic :: Software Development :: Libraries",
    "Topic :: Software Development",
    "Typing :: Typed",
    "Development Status :: 3 - Alpha",
    "Environment :: Web Environment",
    "Framework :: FastAPI",
    "Intended Audience :: Developers",
    "Programming Language :: Python :: 3 :: Only",
    "Programming Language :: Python :: 3.10",
    "Programming Language :: Python :: 3.11",
    "Programming Language :: Python :: 3.12",
    "Programming Language :: Python :: 3.13",
]

# region dependencies
dependencies = [
    "fastapi>=0.116.1",
    "Jinja2>=3.1.6",
    "python-multipart>=0.0.20",
]

# Runtime extras you want users to install from PyPI
[project.optional-dependencies]
# Make `air[standard]` install FastAPI’s own “standard” extras,
# so *users* can do: uv pip install "air[standard]".
standard = [
    # Re-install FastAPI with its “standard” extra.
    "fastapi[standard]>=0.116.1",
]

# Groups are for contributors; install with: uv sync --group NAME
# Developer-only deps under [dependency-groups],
# so uv sync can install them for contributors.
# (Groups are not published to PyPI (meaning: they’re not visible to end users).)
[dependency-groups]
# umbrella group that pulls in all dev-time groups
dev = [
    { include-group = "devtools" }, # core developer tools
    { include-group = "lint" },     # linting and type-checking toolchain
    { include-group = "test" },     # test runner and helpers
    { include-group = "docs" },     # documentation build toolchain
]
devtools = [
    "rust-just>=1.42.3",  # Justfile tasks
    "uvicorn>=0.34.0",    # run full example apps
]
lint = [
    "ruff>=0.11.13",         # Linting and formatting
    "ty>=0.0.1a16",          # for checking types
    "types-Markdown>=3.8.0", # Types for the markdown library
]
test = [
    "coverage[toml]>=7.8.2", # Measure how much of the code is covered by tests
    "httpx>=0.28.1", # For the test client
    "pytest>=8.4.0", # Test runner
    "pdbpp>=0.11.7", # enables pdb++, a drop-in replacement for pdb
    "pytest-cov>=6.2.1", # Pytest plugin for measuring coverage.
    "pytest-pretty>=1.3.0", # Provides richer test session output.
    "pytest-github-actions-annotate-failures>=0.3.0", # Annotates test failures in GitHub Actions logs
    "pytest-asyncio>=1.1.0", # Adds asyncio support for pytest
    "pytest-memray>=1.7.0;sys_platform!='win32'", # pytest memray memory profiler plugin
    "diff-cover>=9.6.0", # Run coverage and linting reports on diffs
]
docs = [
    "mkdocs-material[imaging]>=9.6.17", # MkDocs theme
    "mkdocstrings[python]>=0.30.0", # generate API docs from docstrings automatically
    "mkdocs-autorefs>=1.4.2", # automatic cross-references between pages
    "mkdocs>=1.6.1", # Static site generator for project documentation
    "mkdocs-exclude>=1.0.2", # Plugin to exclude files from MkDocs build
    "mkdocs-llmstxt>=0.3.1", # Plugin for embedding LLM-readable text
    "mkdocs-redirects>=1.2.2", # Plugin to create redirects between pages
    "mkdocstrings-python>=1.16.12", # Python handler for mkdocstrings
    "mkdocs-jupyter>=0.25.1", # Use Jupyter Notebook in mkdocs
]
# endregion dependencies

[project.urls]
Homepage = "https://github.com/feldroy/air"
Docs = "https://airdocs.fastapicloud.dev"
Issues = "https://github.com/feldroy/air/issues"

[project.scripts]
"air" = "air.cli:app"

# region ----> pytest - Project Configuration <----
[tool.pytest.ini_options]
# Keep imports simple (src/ layout)
pythonpath = ["src"]
# Only look here for tests
testpaths = ["tests"]
# Fail on any warning
filterwarnings = ["error"]  # equals: -W error
# pytest-asyncio
asyncio_mode = "auto"
addopts = [
    "--color=yes",
    "--cov-context=test",            # record per-test contexts
    "--cov-config=pyproject.toml",   # be explicit about the config source
]

[tool.coverage.run]
source = ["src"]
branch = true
parallel = true
sigterm = true
relative_files = true
data_file = ".coverage" # default “.coverage"
omit = ["tests/*", ".venv/*", "venv/*"]

[tool.coverage.report]
fail_under = 95
show_missing = true
skip_covered = true
ignore_errors = true
precision = 0
sort = "miss"

[tool.coverage.html]
directory = "htmlcov" # default “htmlcov”

[tool.coverage.xml]
output = "coverage.xml" # default “coverage.xml”

# Helpful for path normalization across OS/CI workers
[tool.coverage.paths]
source = ["src"]
# endregion pytest


# region ----> uv - Project Configuration <----

# uv’s own config block for this project (not PyPI metadata).
[tool.uv]
# Treat this repo as an installable *package*, not just a “virtual” project.
# Result: `uv sync` / `uv run` will install *this library itself* into the venv in
# editable (meaning: linked to your working tree) mode, not only its dependencies.
# This enables entry points (meaning: auto-created CLI scripts), plugin discovery,
# and proper distribution metadata (meaning: standard package info used by tools).
package = true
# Disable uv’s implicit dev default (otherwise default-groups=["dev"]).
# Ensure 'uv run' won’t auto-install dev, and will only use groups you pass.
# While, 'uv sync' can add dev via --group dev.
default-groups = []
# Cache “hints” you (or CI) can hash to decide when to rebuild an editable install
# or reuse a cached environment. uv doesn’t read these at runtime; they’re for automation
# (meaning: your own scripts/CI pipelines).
cache-keys = [
  { file = "pyproject.toml" },  # Rebuild if project config changes.
  { file = "uv.lock" },         # Rebuild if exact dependency versions change.
  { dir  = "src" },             # Rebuild on library source edits.
  { dir  = "tests" },           # Rebuild on test edits (keeps test env fresh).
  { file = "README.md" },       # Rebuild if docs used in build change.
]

# ---- named dependency groups ----
[tool.uv.dependency-groups]  # Define optional groups (dev/test/docs, etc.).
# Dev tools may require modern Python, while the library itself can support older versions.
# This avoids installing heavy modern tooling on older interpreters used only to *consume*
# the library.
dev = { requires-python = ">=3.13" }

# Control where uv resolves packages from.
[tool.uv.sources]
# Always use the local workspace copy of "air" instead of a PyPI release.
# In mono-repo (meaning: multiple projects in one repo) or local dev, this guarantees
# uv uses your checked-out code.
air = { workspace = true }

# -------- uv build backend (fast and strict) --------
# ======================================================================
# Why this build-backend section exists (the big picture for newcomers)
#
# Short version:
# For a library, installing the library itself into the virtual environment
# (not just its dependencies) is how modern Python packaging is meant to work.
# Many features only “exist” after install because they’re defined by packaging
# standards, not by simply having files on disk.
#
# Official Python basis:
# • PEP 517/518 build systems: Projects declare a build backend in pyproject.toml.
#   Front-ends (meaning: installers like pip/uv) build+install through that backend.
#   That produces an installed distribution,
#   with metadata (meaning: version, entry points, requirements).
# • PEP 660 editable installs: In development, you install *editable* so code
#   changes take effect without reinstalling, still producing a proper installed
#   distribution with .dist-info.
# • Entry points & console scripts: Commands and plugin hooks are created at
#   *install time* from entry points. Without install, the commands/hooks do not exist.
# • Distribution metadata: Tools read version and entry points via importlib.metadata
#   from the installed .dist-info. No install → nothing to read.
# • src/ layout: With “src/”, tests and tools should import the *installed* package
#   (editable), not in-tree files. This matches how users import from PyPI.
#
# uv’s behavior:
# • Package vs “virtual” project: Packages are installed into the venv (editable by
#   default) and therefore need a build backend. “Virtual” projects only install deps.
# • Auto-sync: `uv run` checks the lockfile/env before every run and, for packages,
#   ensures your library is installed so commands run against the installed distribution.
# • Editable by default: uv installs your project editable unless you pass --no-editable.
# • No [build-system]? By default uv won’t install your project (only deps). You can
#   force install with `tool.uv.package = true` (uv falls back to a legacy backend),
#   but declaring a proper backend is the recommended path.
#
# Real-world effects you will notice:
# 1) CLI commands appear only after install (via entry points), e.g. `air` on PATH.
# 2) pytest/flake8 plugins are discovered only when installed (via entry points).
# 3) `importlib.metadata.version("air")` works only for an installed distribution.
# 4) src/ layout behaves correctly (imports mirror what end users get from PyPI).
#
# Takeaway:
# For a Python 3.13+ library, an editable install is the spec-aligned (meaning:
# follows the standard) workflow. It enables scripts, plugins, metadata, compiled
# code, and correct src/ behavior. uv follows these standards and installs your
# package by default so everything “just works”.
# ======================================================================
# PEP 517/518: tells installers (pip/uv) how to build/install this project.
[build-system]
# Ensure the chosen backend is present. A version range keeps CI reproducible
# (meaning: stable over time) while allowing safe updates.
requires = ["uv_build>=0.8.7,<0.9.0"]
# Use uv’s build backend. It is fast and strict, supports PEP 660 editable installs,
# and produces correct distribution metadata for tooling.
build-backend = "uv_build"
# Settings specific to uv_build.
[tool.uv.build-backend]
# Declare the “src/” layout so imports come from the installed package, not the repo root.
# Prevents path leaks (meaning: accidental local imports) and matches end-user installs.
module-root = "src"
# The single top-level package name under ./src. The backend validates this structure
# to catch layout mistakes early.
module-name = "air"

# endregion uv

# region ruff
[tool.ruff]
# Keep file discovery identical whether you pass "." or not
respect-gitignore = true  # default, shown for clarity
force-exclude = true      # apply excludes even for explicit paths like "."
src = ["src"]
line-length = 120
indent-width = 4
# Exclude a variety of commonly ignored directories.
exclude = [
    ".git",
    ".github",
    ".pytest_cache",
    ".ruff_cache",
    ".venv",
    ".vscode",
    ".cursor",
    ".idea",
    "__pypackages__",
    "build",
    "dist",
    "site-packages",
]

[tool.ruff.format]
#indent-style = "space"   # match EditorConfig
#line-ending = "lf"       # enforce LF newlines
#quote-style = "double"   # keep quotes in sync with flake8-quotes
# Docstring code formatting
docstring-code-format = true # format Python code blocks in docstrings
docstring-code-line-length = "dynamic" # int | "dynamic" (used only if above is true)
# Trailing-comma behavior (Black's “magic comma”)
#skip-magic-trailing-comma = false # leave multi-line when trailing comma present
# Formatter-only file excludes (extra to top-level exclude/extend-exclude)
exclude = []
# Opt into preview (experimental) formatting style
preview = true

[tool.ruff.lint]
# Opt into preview (experimental) linting style
preview = true
# Allow fix for all enabled rules (when `--fix`) is provided.
fixable = ["ALL"]
unfixable = []
select = [
    # prefix
#    "ERA",    # https://docs.astral.sh/ruff/rules/#eradicate-era
#    "FAST",   # https://docs.astral.sh/ruff/rules/#fastapi-fast
#    "ANN",    # https://docs.astral.sh/ruff/rules/#flake8-annotations-ann
#    "ASYNC",  # https://docs.astral.sh/ruff/rules/#flake8-async-async
#    "S",      # https://docs.astral.sh/ruff/rules/#flake8-bandit-s
#    "BLE",    # https://docs.astral.sh/ruff/rules/#flake8-blind-except-ble
#    "FBT",    # https://docs.astral.sh/ruff/rules/#flake8-boolean-trap-fbt
#    "B",      # https://docs.astral.sh/ruff/rules/#flake8-bugbear-b
#    "A",      # https://docs.astral.sh/ruff/rules/#flake8-builtins-a
#    "C4",     # https://docs.astral.sh/ruff/rules/#flake8-comprehensions-c4
#    "EM",     # https://docs.astral.sh/ruff/rules/#flake8-errmsg-em
#    "FIX",    # https://docs.astral.sh/ruff/rules/#flake8-fixme-fix
#    "ISC",    # https://docs.astral.sh/ruff/rules/#flake8-implicit-str-concat-isc
#    "INP",    # https://docs.astral.sh/ruff/rules/#flake8-no-pep420-inp
#    "PIE",    # https://docs.astral.sh/ruff/rules/#flake8-pie-pie
#    "T20",    # https://docs.astral.sh/ruff/rules/#flake8-print-t20
#    "PT",     # https://docs.astral.sh/ruff/rules/#flake8-pytest-style-pt
#    "RSE",    # https://docs.astral.sh/ruff/rules/#flake8-raise-rse
#    "RET",    # https://docs.astral.sh/ruff/rules/#flake8-return-ret
#    "SIM",    # https://docs.astral.sh/ruff/rules/#flake8-simplify-sim
#    "SLOT",   # https://docs.astral.sh/ruff/rules/#flake8-slots-slot
#    "ARG",    # https://docs.astral.sh/ruff/rules/#flake8-unused-arguments-arg
#    "PTH",    # https://docs.astral.sh/ruff/rules/#flake8-use-pathlib-pth
#    "FLY",    # https://docs.astral.sh/ruff/rules/#flynt-fly
    "I",      # https://docs.astral.sh/ruff/rules/#isort-i
#    "C90",    # https://docs.astral.sh/ruff/rules/#mccabe-c90
#    "N",      # https://docs.astral.sh/ruff/rules/#pep8-naming-n
#    "PERF",   # https://docs.astral.sh/ruff/rules/#perflint-perf
#    "E", "W", # https://docs.astral.sh/ruff/rules/#pycodestyle-e-w
#    "DOC",    # https://docs.astral.sh/ruff/rules/#pydoclint-doc
#    "D",      # https://docs.astral.sh/ruff/rules/#pydocstyle-d
#    "F",      # https://docs.astral.sh/ruff/rules/#pyflakes-f
#    "PGH",    # https://docs.astral.sh/ruff/rules/#pygrep-hooks-pgh
#    "PL",     # https://docs.astral.sh/ruff/rules/#pylint-pl
#    "UP",     # https://docs.astral.sh/ruff/rules/#pyupgrade-up
#    "FURB",   # https://docs.astral.sh/ruff/rules/#refurb-furb
#    "RUF",    # https://docs.astral.sh/ruff/rules/#ruff-specific-rules-ruf
#    "TRY",    # https://docs.astral.sh/ruff/rules/#tryceratops-try
    # Full rule code
#    "ICN003", # https://docs.astral.sh/ruff/rules/banned-import-from
#    "TC004",  # https://docs.astral.sh/ruff/rules/runtime-import-in-type-checking-block
#    "TC005",  # https://docs.astral.sh/ruff/rules/empty-type-checking-block
#    "TC008",  # https://docs.astral.sh/ruff/rules/quoted-type-alias
#    "TC010",  # https://docs.astral.sh/ruff/rules/runtime-string-union
]
ignore = [
    "D100", # ignore missing docstring in module
    "D102", # ignore missing docstring in public method
    "D104", # ignore missing docstring in public package
    "D105", # ignore missing docstring in magic methods
    "D107", # ignore missing docstring in __init__ methods
    "D206", # docstring-tab-indentation (formatter handles indentation)
    "D300", # triple-single-quotes (formatter enforces double quotes)
]

[tool.ruff.lint.flake8-import-conventions]
# Declare the banned `from` imports.
banned-from = []

[tool.ruff.lint.isort]
<<<<<<< HEAD
combine-as-imports = true    # group aliases coming from the same module
force-wrap-aliases = true    # keep the multi-line, parenthesised layout

# region ty
[tool.ty.src]
# Lock what gets checked so "ty check" and "ty check ." act the same
include = ["src", "tests"] # keep discovery stable
# Keep Ty aligned with .gitignore and friends (default = true; shown for clarity).
respect-ignore-files = true

[tool.ty.environment]
# Make first-party resolution stable and priority-ordered.
root = ["./src", "."]
# Freeze analysis semantics across dev/CI.
# If your project table already has `requires-python`, Ty will infer the min;
# setting explicitly keeps things deterministic.
python-version = "3.13"
# For cross-platform libraries, analyze as if code may run anywhere.
python-platform = "all"

[tool.ty.terminal]
# Fail the run on any warning.
error-on-warning = true
# Verbose output; switch to "concise" when you want minimal output.
output-format = "full"

# Promote every non-error rule to error (strict).
[tool.ty.rules]
# Defaults = warn:
deprecated                       = "error" # https://docs.astral.sh/ty/reference/rules/#deprecated
invalid-ignore-comment           = "error" # https://docs.astral.sh/ty/reference/rules/#invalid-ignore-comment
possibly-unbound-attribute       = "error" # https://docs.astral.sh/ty/reference/rules/#possibly-unbound-attribute
possibly-unbound-implicit-call   = "error" # https://docs.astral.sh/ty/reference/rules/#possibly-unbound-implicit-call
possibly-unbound-import          = "error" # https://docs.astral.sh/ty/reference/rules/#possibly-unbound-import
redundant-cast                   = "error" # https://docs.astral.sh/ty/reference/rules/#redundant-cast
undefined-reveal                 = "error" # https://docs.astral.sh/ty/reference/rules/#undefined-reveal
unknown-rule                     = "error" # https://docs.astral.sh/ty/reference/rules/#unknown-rule
unresolved-global                = "error" # https://docs.astral.sh/ty/reference/rules/#unresolved-global
unsupported-base                 = "error" # https://docs.astral.sh/ty/reference/rules/#unsupported-base
# Defaults = ignore:
division-by-zero                 = "error" # https://docs.astral.sh/ty/reference/rules/#division-by-zero
possibly-unresolved-reference    = "error" # https://docs.astral.sh/ty/reference/rules/#possibly-unresolved-reference
unused-ignore-comment            = "error" # https://docs.astral.sh/ty/reference/rules/#unused-ignore-comment

# Tests often import optional dev deps or use dynamic patterns.
[[tool.ty.overrides]]
include = ["tests/**", "**/test_*.py", "**/*_test.py"]
[tool.ty.overrides.rules]
unresolved-import               = "warn"
possibly-unresolved-reference   = "warn"
# endregion ty
=======
combine-as-imports = true     # group aliases coming from the same module
force-wrap-aliases = true     # keep the multi-line, parenthesised layout
# Help Ruff classify your own package as first-party (very important for stable sorting)
known-first-party = ["air"]
# Extra safety: mark imports from the same package as first-party when inside it
detect-same-package = true
# Keep the standard section order; set explicitly for clarity
section-order = ["future", "standard-library", "third-party", "first-party", "local-folder"]
# Keep type-based ordering (default, but set explicitly)
order-by-type = true
# Do NOT set these (formatter conflicts):
# force-single-line, lines-after-imports, lines-between-types, split-on-trailing-comma

[tool.ruff.lint.pydocstyle]
convention = "google"

[tool.ruff.lint.mccabe]
max-complexity = 10  # set the C901 threshold explicitly

[tool.ruff.lint.flake8-type-checking]
# Do NOT auto-quote annotations; prefer normal annotations.
quote-annotations = false
# These must exist at runtime (annotations are read/used), so don't gate their imports
runtime-evaluated-base-classes = [
    "pydantic.BaseModel",
]
runtime-evaluated-decorators = [
    "dataclasses.dataclass",
    "pydantic.validate_call",
    "fastapi.FastAPI.get",
]
# Modules that are always safe to import (never gate)
exempt-modules = ["typing", "typing_extensions"]
# endregion ruff
>>>>>>> 1189d9ab
<|MERGE_RESOLUTION|>--- conflicted
+++ resolved
@@ -356,9 +356,40 @@
 banned-from = []
 
 [tool.ruff.lint.isort]
-<<<<<<< HEAD
-combine-as-imports = true    # group aliases coming from the same module
-force-wrap-aliases = true    # keep the multi-line, parenthesised layout
+combine-as-imports = true     # group aliases coming from the same module
+force-wrap-aliases = true     # keep the multi-line, parenthesised layout
+# Help Ruff classify your own package as first-party (very important for stable sorting)
+known-first-party = ["air"]
+# Extra safety: mark imports from the same package as first-party when inside it
+detect-same-package = true
+# Keep the standard section order; set explicitly for clarity
+section-order = ["future", "standard-library", "third-party", "first-party", "local-folder"]
+# Keep type-based ordering (default, but set explicitly)
+order-by-type = true
+# Do NOT set these (formatter conflicts):
+# force-single-line, lines-after-imports, lines-between-types, split-on-trailing-comma
+
+[tool.ruff.lint.pydocstyle]
+convention = "google"
+
+[tool.ruff.lint.mccabe]
+max-complexity = 10  # set the C901 threshold explicitly
+
+[tool.ruff.lint.flake8-type-checking]
+# Do NOT auto-quote annotations; prefer normal annotations.
+quote-annotations = false
+# These must exist at runtime (annotations are read/used), so don't gate their imports
+runtime-evaluated-base-classes = [
+    "pydantic.BaseModel",
+]
+runtime-evaluated-decorators = [
+    "dataclasses.dataclass",
+    "pydantic.validate_call",
+    "fastapi.FastAPI.get",
+]
+# Modules that are always safe to import (never gate)
+exempt-modules = ["typing", "typing_extensions"]
+# endregion ruff
 
 # region ty
 [tool.ty.src]
@@ -407,40 +438,4 @@
 [tool.ty.overrides.rules]
 unresolved-import               = "warn"
 possibly-unresolved-reference   = "warn"
-# endregion ty
-=======
-combine-as-imports = true     # group aliases coming from the same module
-force-wrap-aliases = true     # keep the multi-line, parenthesised layout
-# Help Ruff classify your own package as first-party (very important for stable sorting)
-known-first-party = ["air"]
-# Extra safety: mark imports from the same package as first-party when inside it
-detect-same-package = true
-# Keep the standard section order; set explicitly for clarity
-section-order = ["future", "standard-library", "third-party", "first-party", "local-folder"]
-# Keep type-based ordering (default, but set explicitly)
-order-by-type = true
-# Do NOT set these (formatter conflicts):
-# force-single-line, lines-after-imports, lines-between-types, split-on-trailing-comma
-
-[tool.ruff.lint.pydocstyle]
-convention = "google"
-
-[tool.ruff.lint.mccabe]
-max-complexity = 10  # set the C901 threshold explicitly
-
-[tool.ruff.lint.flake8-type-checking]
-# Do NOT auto-quote annotations; prefer normal annotations.
-quote-annotations = false
-# These must exist at runtime (annotations are read/used), so don't gate their imports
-runtime-evaluated-base-classes = [
-    "pydantic.BaseModel",
-]
-runtime-evaluated-decorators = [
-    "dataclasses.dataclass",
-    "pydantic.validate_call",
-    "fastapi.FastAPI.get",
-]
-# Modules that are always safe to import (never gate)
-exempt-modules = ["typing", "typing_extensions"]
-# endregion ruff
->>>>>>> 1189d9ab
+# endregion ty