--- conflicted
+++ resolved
@@ -101,21 +101,10 @@
     "pytest-benchmark>=5.1.0",
     "pytest-env>=1.1.5", # for setting env vars in tests
     "pyinstrument>=5.1.1",
-<<<<<<< HEAD
-    "sqlmodel[sql]>=0.0.24", # Bridge between SQLAlchemy and Pydantic
-=======
-    "sqlmodel>=0.0.24", # Bridge between SQLAlchemy and Pydantic    
->>>>>>> 8a079653
+    "sqlmodel>=0.0.24", # Bridge between SQLAlchemy and Pydantic
 ]
 docs = [
     "greenlet>=3.2.4",
-<<<<<<< HEAD
-    "mistletoe>=1.4.0",
-    "mkdocstrings[python]>=0.29.1",
-    "sentry-sdk[fastapi]>=2.34.1",
-    "sqlmodel>=0.0.24",
-    "uvicorn"
-=======
     "mkdocs-material[imaging]>=9.6.17", # MkDocs theme
     "mkdocstrings[python]>=0.30.0", # generate API docs from docstrings automatically
     "mkdocs-autorefs>=1.4.2", # automatic cross-references between pages
@@ -125,8 +114,8 @@
     "mkdocs-redirects>=1.2.2", # Plugin to create redirects between pages
     "mkdocstrings-python>=1.16.12", # Python handler for mkdocstrings
     "mkdocs-jupyter>=0.25.1", # Use Jupyter Notebook in mkdocs
-    "sqlmodel>=0.0.24",  
->>>>>>> 8a079653
+    "sqlmodel>=0.0.24",
+
 ]
 # endregion dependencies
 
