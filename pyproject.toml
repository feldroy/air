# region ----> project <----
[project]
name = "air"
version = "0.40.0"
description = "The new Python web framework by the authors of Two Scoops of Django. Built with FastAPI, Starlette, and Pydantic."
authors = [
    { name = "Audrey M. Roy Greenfeld", email = "audrey@feldroy.com" },
    { name = "Daniel Roy Greenfeld", email = "daniel@feldroy.com" }
]
maintainers = [
    { name = "pygarap", email = "pygarap@gmail.com" }
]
readme = "README.md"
license = { file = "LICENSE" }
requires-python = ">=3.13,<3.15"
urls.Homepage = "https://github.com/feldroy/air"
urls.Docs = "https://feldroy.github.io/air/"
urls.Issues = "https://github.com/feldroy/air/issues"
urls.Changelog = "https://github.com/feldroy/air/blob/main/CHANGELOG.md"

classifiers = [
    "Development Status :: 3 - Alpha",
    "Environment :: Web Environment",
    "Framework :: FastAPI",
    "Framework :: Pydantic",
    "Framework :: Pydantic :: 2",
    "Intended Audience :: Developers",
    "License :: OSI Approved :: MIT License",
    "Natural Language :: English",
    "Operating System :: MacOS",
    "Operating System :: Microsoft :: Windows",
    "Operating System :: OS Independent",
    "Operating System :: Unix",
    "Programming Language :: JavaScript",
    "Programming Language :: Python",
    "Programming Language :: Python :: 3",
    "Programming Language :: Python :: 3 :: Only",
    "Programming Language :: Python :: 3.13",
    "Programming Language :: Python :: 3.14",
    "Programming Language :: Python :: Implementation :: CPython",
    "Topic :: Internet",
    "Topic :: Internet :: WWW/HTTP",
    "Topic :: Internet :: WWW/HTTP :: HTTP Servers",
    "Topic :: Internet :: WWW/HTTP :: WSGI",
    "Topic :: Internet :: WWW/HTTP :: WSGI :: Application",
    "Topic :: Internet :: WWW/HTTP :: WSGI :: Middleware",
    "Topic :: Internet :: WWW/HTTP :: WSGI :: Server",
    "Topic :: Software Development",
    "Topic :: Software Development :: Libraries",
    "Topic :: Software Development :: Libraries :: Application Frameworks",
    "Topic :: Software Development :: Libraries :: Python Modules",
    "Topic :: Text Processing",
    "Topic :: Text Processing :: Markup",
    "Topic :: Text Processing :: Markup :: HTML",
    "Typing :: Typed",
]

keywords = [
    "air",
    "air-tags",
    "api",
    "async",
    "backend",
    "css",
    "fastapi",
    "framework",
    "frontend",
    "fullstack",
    "html",
    "javascript",
    "jinja",
    "jinja2",
    "openapi",
    "pydantic",
    "python",
    "rest",
    "restapi",
    "restful",
    "server",
    "templates",
    "uvicorn",
    "web",
]

dependencies = [
    "fastapi>=0.119.1",
    "itsdangerous>=2.2.0",
    "Jinja2>=3.1.6",
    "python-multipart>=0.0.20",
    "lxml>=6.0.1",
    "rich>=14.2.0",
]
# endregion project

# region ----> dependencies <----
# Runtime extras you want users to install from PyPI
[project.optional-dependencies]
# Make `air[standard]` install FastAPI’s own “standard” extras,
# so *users* can do: uv pip install "air[standard]".
standard = [
    # Re-install FastAPI with its “standard” extra.
    "fastapi[standard]>=0.119.1",
]
<<<<<<< HEAD
# Used for interacting with sqlmodel and sqlalchemy
sqlmodel = [
    "greenlet>=3.2.4", # Dependency for SQLAlchemy to run async
    "sqlmodel>=0.0.24", # Bridge between SQLAlchemy and Pydantic
=======
# Add a "pretty" extra for tree-formatted HTML support
pretty = [
    "lxml>=6.0.1",
    "rich>=14.2.0",
>>>>>>> ac61311c
]
# Used for authentication
auth = [
    "authlib>=1.6.3", # OAuth clients
]
# All optional packages (combined list of every extra above)
all = [
<<<<<<< HEAD
    "greenlet>=3.2.4",
    "sqlmodel>=0.0.24",
=======
    "lxml>=6.0.1",
    "rich>=14.2.0",
>>>>>>> ac61311c
    "authlib>=1.6.3",
    "fastapi[standard]>=0.119.1",
]

# Groups are for contributors; install with: uv sync --group NAME
# Developer-only deps under [dependency-groups],
# so uv sync can install them for contributors.
# (Groups are not published to PyPI (meaning: they’re not visible to end users).)
[dependency-groups]
# umbrella group that pulls in all dev-time groups
dev = [
    { include-group = "devtools" }, # core developer tools
    { include-group = "lint" }, # linting and type-checking toolchain
    { include-group = "test" }, # test runner and helpers
    { include-group = "docs" }, # documentation build toolchain
]
devtools = [
    "rust-just>=1.42.3", # Justfile tasks
    "uvicorn>=0.34.0", # run full example apps
    "typer>=0.19.1" # For running of scripts
]
lint = [
    "codespell>=2.4.1",
    "pyrefly>=0.29.1", # A fast type checker
    "ruff>=0.11.13", # Linting and formatting
    "ty>=0.0.1a16", # for checking types
    "types-Markdown>=3.8.0", # Types for the markdown library
    "typos>=1.38.1",
]
test = [
    "coverage[toml]>=7.8.2", # Measure how much of the code is covered by tests
    "httpx>=0.28.1", # For the test client
    "pytest>=8.4.0", # The pytest framework
    "pytest-cov>=6.2.1", # Pytest plugin for measuring coverage.
    "pytest-pretty>=1.3.0", # Provides richer test session output.
    "pytest-github-actions-annotate-failures>=0.3.0", # Annotates test failures in GitHub Actions logs
    "pytest-asyncio>=1.1.0", # Adds asyncio support for pytest
    "diff-cover>=9.6.0", # Run coverage and linting reports on diffs
    "pytest-benchmark>=5.1.0",
    "pytest-env>=1.1.5", # for setting env vars in tests
    "pyinstrument>=5.1.1",
    "full-match>=0.0.3",
]
docs = [
    "click==8.2.1", # Necessary to allow live reload to work
    "mkdocs-material[imaging]>=9.6.17", # MkDocs theme
    "mkdocstrings[python]>=0.30.0", # generate API docs from docstrings automatically
    "mkdocs-autorefs>=1.4.2", # automatic cross-references between pages
    "mkdocs>=1.6.1", # Static site generator for project documentation
    "mkdocs-exclude>=1.0.2", # Plugin to exclude files from MkDocs build
    "mkdocs-llmstxt>=0.3.1", # Plugin for embedding LLM-readable text
    "mkdocs-redirects>=1.2.2", # Plugin to create redirects between pages
    "mkdocstrings-python>=1.16.12", # Python handler for mkdocstrings
    "mkdocs-jupyter>=0.25.1", # Use Jupyter Notebook in mkdocs
    "zensical>=0.0.5",
]
# endregion dependencies

# region ----> uv <----

# uv’s own config block for this project (not PyPI metadata).
[tool.uv]
required-version = ">=0.8.0"
# Whether to enable experimental, preview features.
preview = true
# Treat this repo as an installable *package*, not just a “virtual” project.
# Result: `uv sync` / `uv run` will install *this library itself* into the venv in
# editable (meaning: linked to your working tree) mode, not only its dependencies.
# This enables entry points (meaning: auto-created CLI scripts), plugin discovery,
# and proper distribution metadata (meaning: standard package info used by tools).
package = true

# Use uv’s default: include the "dev" group by default.
# 'uv run' will auto-install and use dev (unless you choose groups yourself).
# 'uv sync' also includes dev by default; change this by passing explicit --group flags.
default-groups = ["dev"]
# ---------------------------------------------------------------------------
# OPTION FOR LATER (comments only; not active):
# Disable uv's implicit dev default (the default is default-groups = ["dev"]).
# Ensure 'uv run' will not auto-install dev; it will only use groups you pass.
# 'uv sync' can still add dev with: --group dev
# To enable this option, set:
# default-groups = []
# ---------------------------------------------------------------------------

# Cache “hints” you (or CI) can hash to decide when to rebuild an editable install
# or reuse a cached environment. uv doesn’t read these at runtime; they’re for automation
# (meaning: your own scripts/CI pipelines).
cache-keys = [
    { file = "pyproject.toml" }, # Rebuild if project config changes.
    { file = "uv.lock" }, # Rebuild if exact dependency versions change.
    { dir = "src" }, # Rebuild on library source edits.
    { dir = "tests" }, # Rebuild on test edits (keeps test env fresh).
    { file = "README.md" }, # Rebuild if docs used in build change.
]

# Declare rules that block certain dependency combos,
# This lets one lockfile cover both setups while resolving them separately.
conflicts = []

# uv group metadata (constraints, conflicts) — disabled for now
# Dev tools may require modern Python, while the library itself can support older
# versions. This avoids installing heavy tooling on older interpreters used only
# to consume the library.
#[tool.uv.dependency-groups]
#dev = { requires-python = ">=3.13" }

# Control where uv resolves packages from.
[tool.uv.sources]
# Always use the local workspace copy of "air" instead of a PyPI release.
# In mono-repo (meaning: multiple projects in one repo) or local dev, this guarantees
# uv uses your checked-out code.
air = { workspace = true }
# -------- uv build backend --------
# PEP 517/518: tells installers (pip/uv) how to build/install this project.
# For Python libraries, an editable install is the standard:
# it enables scripts, plugins, metadata, compiled code, and proper src/ behavior.
# uv follows these standards and installs your package by default, ensuring everything “just works.”
[build-system]
# Ensure the chosen backend is present. A version range keeps CI reproducible
# (meaning: stable over time) while allowing safe updates.
requires = ["uv_build>=0.9.0,<0.10.0"]
# Use uv’s build backend. It is fast and strict, supports PEP 660 editable installs,
# and produces correct distribution metadata for tooling.
build-backend = "uv_build"
# Settings specific to uv_build.
[tool.uv.build-backend]
# Declare the “src/” layout so imports come from the installed package, not the repo root.
# Prevents path leaks (meaning: accidental local imports) and matches end-user installs.
module-root = "src"
# The single top-level package name under ./src. The backend validates this structure
# to catch layout mistakes early.
module-name = "air"

# endregion uv

# region ----> ruff <----
[tool.ruff]
# Enforce a requirement on the version of Ruff, to enforce at runtime.
# If the version of Ruff does not meet the requirement, Ruff will exit with an error.
required-version = ">=0.13.3"
# Enable preview features.
preview = true
# Enumerate all fixed violations.
show-fixes = true
# Enable application of unsafe fixes.
# If excluded, a hint will be displayed when unsafe fixes are available.
# If set to false, the hint will be hidden.
unsafe-fixes = false
# Keep file discovery identical whether you pass "." or not
respect-gitignore = true  # default, shown for clarity
force-exclude = true      # apply excludes even for explicit paths like "."
src = ["src"]
line-length = 120
indent-width = 4
# Exclude a variety of commonly ignored directories.
exclude = [
    ".git",
    ".github",
    ".pytest_cache",
    ".ruff_cache",
    ".venv",
    ".vscode",
    ".cursor",
    ".idea",
    "__pypackages__",
    "build",
    "dist",
    "site-packages",
    "docs"
]

[tool.ruff.format]
indent-style = "space"   # match EditorConfig
line-ending = "lf"       # enforce LF newlines
quote-style = "double"   # keep quotes in sync with flake8-quotes
# Docstring code formatting
docstring-code-format = true # format Python code blocks in docstrings
docstring-code-line-length = "dynamic" # int | "dynamic" (used only if above is true)
# Trailing-comma behavior (Black's “magic comma”)
skip-magic-trailing-comma = false # leave multi-line when trailing comma present
# Formatter-only file excludes (extra to top-level exclude/extend-exclude)
exclude = []
# Opt into preview (experimental) formatting style
preview = true

[tool.ruff.lint]
# Opt into preview (experimental) linting style
preview = true
# Allow fix for all enabled rules (when `--fix`) is provided.
fixable = ["ALL"]
unfixable = []
select = [
    # TODO -> Uncomment all commented prefix
    # prefix
    "ERA", # https://docs.astral.sh/ruff/rules/#eradicate-era
    "FAST", # https://docs.astral.sh/ruff/rules/#fastapi-fast
    "ANN", # https://docs.astral.sh/ruff/rules/#flake8-annotations-ann
    "ASYNC", # https://docs.astral.sh/ruff/rules/#flake8-async-async
    #    "S",      # https://docs.astral.sh/ruff/rules/#flake8-bandit-s
    "BLE", # https://docs.astral.sh/ruff/rules/#flake8-blind-except-ble
    "FBT", # https://docs.astral.sh/ruff/rules/#flake8-boolean-trap-fbt
    "B", # https://docs.astral.sh/ruff/rules/#flake8-bugbear-b
    #    "A",      # https://docs.astral.sh/ruff/rules/#flake8-builtins-a
    "C4", # https://docs.astral.sh/ruff/rules/#flake8-comprehensions-c4
    "EM", # https://docs.astral.sh/ruff/rules/#flake8-errmsg-em
    #    "FIX",    # https://docs.astral.sh/ruff/rules/#flake8-fixme-fix
    "FA", # https://docs.astral.sh/ruff/rules/#flake8-future-annotations-fa
    "ISC", # https://docs.astral.sh/ruff/rules/#flake8-implicit-str-concat-isc
    "INP", # https://docs.astral.sh/ruff/rules/#flake8-no-pep420-inp
    "PIE", # https://docs.astral.sh/ruff/rules/#flake8-pie-pie
    "T20", # https://docs.astral.sh/ruff/rules/#flake8-print-t20
    #    "PT", # https://docs.astral.sh/ruff/rules/#flake8-pytest-style-pt
    "RSE", # https://docs.astral.sh/ruff/rules/#flake8-raise-rse
    "RET", # https://docs.astral.sh/ruff/rules/#flake8-return-ret
    "SIM", # https://docs.astral.sh/ruff/rules/#flake8-simplify-sim
    #    "SLOT", # https://docs.astral.sh/ruff/rules/#flake8-slots-slot
    #    "ARG",    # https://docs.astral.sh/ruff/rules/#flake8-unused-arguments-arg
    "PTH", # https://docs.astral.sh/ruff/rules/#flake8-use-pathlib-pth
    "FLY", # https://docs.astral.sh/ruff/rules/#flynt-fly
    "I", # https://docs.astral.sh/ruff/rules/#isort-i
    "C90", # https://docs.astral.sh/ruff/rules/#mccabe-c90
    #    "N", # https://docs.astral.sh/ruff/rules/#pep8-naming-n
    "PERF", # https://docs.astral.sh/ruff/rules/#perflint-perf
    "E", "W", # https://docs.astral.sh/ruff/rules/#pycodestyle-e-w
    #    "DOC",    # https://docs.astral.sh/ruff/rules/#pydoclint-doc
    #    "D",      # https://docs.astral.sh/ruff/rules/#pydocstyle-d
    "F", # https://docs.astral.sh/ruff/rules/#pyflakes-f
    "PGH", # https://docs.astral.sh/ruff/rules/#pygrep-hooks-pgh
    #    "PL",     # https://docs.astral.sh/ruff/rules/#pylint-pl
    "PLC", # https://docs.astral.sh/ruff/rules/#convention-plc
    "UP", # https://docs.astral.sh/ruff/rules/#pyupgrade-up
    "FURB", # https://docs.astral.sh/ruff/rules/#refurb-furb
    "RUF", # https://docs.astral.sh/ruff/rules/#ruff-specific-rules-ruf
    "TRY", # https://docs.astral.sh/ruff/rules/#tryceratops-try
    # Full rule code
    "ICN003", # https://docs.astral.sh/ruff/rules/banned-import-from
    "TC004", # https://docs.astral.sh/ruff/rules/runtime-import-in-type-checking-block
    "TC005", # https://docs.astral.sh/ruff/rules/empty-type-checking-block
    "TC008", # https://docs.astral.sh/ruff/rules/quoted-type-alias
    "TC010", # https://docs.astral.sh/ruff/rules/runtime-string-union
]
ignore = [
    "D100", # ignore missing docstring in module
    "D102", # ignore missing docstring in public method
    "D104", # ignore missing docstring in public package
    "D105", # ignore missing docstring in magic methods
    "D107", # ignore missing docstring in __init__ methods
    "D206", # docstring-tab-indentation (formatter handles indentation)
    "D300", # triple-single-quotes (formatter enforces double quotes)
    "ERA001", # commented-out code
    "PLC0414", # keep explicit alias
    # TODO -> Remove the rules below this line
    "E501", # Line too long
    "PGH004", # Use specific rule codes when using `noqa` or `ruff: noqa`
    "RUF029", # Function is declared `async`, but doesn't `await` or use `async` features.
    "W505", # Doc line too long
    "FURB189", # Subclassing `str` can be error prone, use `collections.UserString` instead
    "ANN001", # https://docs.astral.sh/ruff/rules/missing-type-function-argument
    "ANN201", # https://docs.astral.sh/ruff/rules/missing-return-type-undocumented-public-function
    "ANN202", # https://docs.astral.sh/ruff/rules/missing-return-type-private-function
    "ANN401", # https://docs.astral.sh/ruff/rules/any-type
]

# A list of mappings from file pattern to rule codes or prefixes to exclude,
# when considering any matching files. An initial '!' negates the file pattern.
[tool.ruff.lint.per-file-ignores]
"examples/html_sample.py" = [
    "F403", # https://docs.astral.sh/ruff/rules/undefined-local-with-import-star
    "F405", # https://docs.astral.sh/ruff/rules/undefined-local-with-import-star-usage
]
"examples/**.py" = [
    "T20", # https://docs.astral.sh/ruff/rules/#flake8-print-t20
]
"examples/src/dependencies___is_htmx_request.py" = ["FBT001"]
"scripts/copy_src_example_to_callable.py" = ["C901"]
"src/air/tags/utils.py" = ["PLC0415"]
"src/air/tags/models/base.py" = ["PLC0415"]
"tests/test_templating.py" = ["PLC2701"]
"tests/test_responses.py" = ["PLC0415"]
"examples/airblog/airblog.py" = ["INP001"]
"examples/airblog/test_airblog.py" = ["INP001"]

[tool.ruff.lint.flake8-import-conventions]
# Declare the banned `from` imports.
banned-from = []

[tool.ruff.lint.isort]
combine-as-imports = true     # group aliases coming from the same module
force-wrap-aliases = true     # keep the multi-line, parenthesised layout
# Help Ruff classify your own package as first-party (very important for stable sorting)
known-first-party = ["air"]
# Extra safety: mark imports from the same package as first-party when inside it
detect-same-package = true
# Keep the standard section order; set explicitly for clarity
section-order = ["future", "standard-library", "third-party", "first-party", "local-folder"]
# Keep type-based ordering (default, but set explicitly)
order-by-type = true
# Do NOT set these (formatter conflicts):
# force-single-line, lines-after-imports, lines-between-types, split-on-trailing-comma

[tool.ruff.lint.pycodestyle]
ignore-overlong-task-comments = true
max-doc-length = 120
max-line-length = 120

[tool.ruff.lint.pydocstyle]
convention = "google"

[tool.ruff.lint.mccabe]
max-complexity = 10  # set the C901 threshold explicitly

[tool.ruff.lint.flake8-type-checking]
# Do NOT auto-quote annotations; prefer normal annotations.
quote-annotations = false
# These must exist at runtime (annotations are read/used), so don't gate their imports
runtime-evaluated-base-classes = [
    "pydantic.BaseModel",
]
runtime-evaluated-decorators = [
    "dataclasses.dataclass",
    "pydantic.validate_call",
    "fastapi.FastAPI.get",
]
# Modules that are always safe to import (never gate)
exempt-modules = ["typing", "typing_extensions"]
# endregion ruff

# region ----> ty <----
[tool.ty.src]
# Lock what gets checked so "ty check" and "ty check ." act the same
include = ["src", "tests", "examples", "docs"] # keep discovery stable
# Keep Ty aligned with .gitignore and friends (default = true; shown for clarity).
respect-ignore-files = true

[tool.ty.environment]
# Make first-party resolution stable and priority-ordered.
root = ["./src", "."]
# Freeze analysis semantics across dev/CI.
# If your project table already has `requires-python`, Ty will infer the min;
# setting explicitly keeps things deterministic.
python-version = "3.14"
# For cross-platform libraries, analyze as if code may run anywhere.
python-platform = "all"

[tool.ty.terminal]
# Fail the run on any warning.
error-on-warning = true
# Verbose output; switch to "concise" when you want minimal output.
output-format = "full"

# Promote every non-error rule to error (strict).
[tool.ty.rules]
# Defaults = warn:
ambiguous-protocol-member = "error"      # https://docs.astral.sh/ty/reference/rules/#ambiguous-protocol-member
deprecated = "error"                     # https://docs.astral.sh/ty/reference/rules/#deprecated
invalid-ignore-comment = "error"         # https://docs.astral.sh/ty/reference/rules/#invalid-ignore-comment
possibly-missing-attribute = "error"     # https://docs.astral.sh/ty/reference/rules/#possibly-missing-attribute
possibly-missing-implicit-call = "error" # https://docs.astral.sh/ty/reference/rules/#possibly-missing-implicit-call
possibly-missing-import = "error"        # https://docs.astral.sh/ty/reference/rules/#possibly-missing-import
redundant-cast = "error"                 # https://docs.astral.sh/ty/reference/rules/#redundant-cast
undefined-reveal = "error"               # https://docs.astral.sh/ty/reference/rules/#undefined-reveal
unknown-rule = "error"                   # https://docs.astral.sh/ty/reference/rules/#unknown-rule
unresolved-global = "error"              # https://docs.astral.sh/ty/reference/rules/#unresolved-global
unsupported-base = "error"               # https://docs.astral.sh/ty/reference/rules/#unsupported-base
useless-overload-body = "error"          # https://docs.astral.sh/ty/reference/rules/#useless-overload-body
# Defaults = ignore:
division-by-zero = "error"               # https://docs.astral.sh/ty/reference/rules/#division-by-zero
possibly-unresolved-reference = "error"  # https://docs.astral.sh/ty/reference/rules/#possibly-unresolved-reference
unused-ignore-comment = "error"          # https://docs.astral.sh/ty/reference/rules/#unused-ignore-comment

# Tests often import optional dev deps or use dynamic patterns.
[[tool.ty.overrides]]
include = ["tests/**", "**/test_*.py", "**/*_test.py", "examples/airblog/**"]
[tool.ty.overrides.rules]
# TODO -> Remove all error code below
unresolved-import = "ignore"
possibly-unresolved-reference = "ignore"
invalid-argument-type = "ignore"
too-many-positional-arguments = "ignore"
unresolved-attribute = "ignore"
possibly-missing-attribute = "ignore"
# endregion ty

# region ----> pyrefly <----
[tool.pyrefly]
# keep discovery stable
project-includes = ["src", "tests", "examples", "docs"]
project-excludes = [
    "**/__pycache__",
    "**/*venv/**/*",
]
use-ignore-files = true
#### configuring what to type check and where to import from
search-path = ["src", "docs"]
python-version = "3.14"
# Keep resolution stable
disable-search-path-heuristics = true
# Should Pyrefly ignore errors based on annotations from other tools,
# pyre-ignore or # mypy: ignore? By default, respects # pyrefly: ignore and # type: ignore.
permissive-ignores = true
# When the table is empty, all errors are enabled by default
# setting <error-code> = true is the same as having no error code configuration present,
# which means the error will be shown. Setting <error-code> = false,
# will disable the error for type checking.
[tool.pyrefly.errors]
# TODO -> Remove all error code below
bad-override = false
no-matching-overload = false
not-callable = false
bad-assignment = false
bad-argument-type = false
bad-return = false
not-iterable = false
bad-unpacking = false
bad-index = false
missing-import = false
implicit-import = false
bad-argument-count = false
bad-param-name-override = false
missing-attribute = false

# endregion pyrefly

# region ----> pytest <----
[tool.pytest.ini_options]
# Keep imports simple (src/ layout)
pythonpath = ["src"]
# Only look here for tests
testpaths = ["tests", "examples/src"]
# Fail on most warnings
filterwarnings = [
    # TODO: restore failing of all warnings after
    #       air.ext.sqlmodel is extracted
    # "error", # equals: -W error
    "ignore::DeprecationWarning:air\\.ext\\.auth"
]
# pytest-asyncio
asyncio_mode = "auto"
# Custom markers
markers = [
    "memory: marks tests as memory-focused (deselect with '-m \"not memory\"')"
]
addopts = [
    "--color=yes",
    "--cov-context=test", # record per-test contexts
    "--cov-config=pyproject.toml", # be explicit about the config source
    # TODO -> Uncomment this line, when https://github.com/ipython/ipython/issues/14620 is solved:
    # "--pdbcls=IPython.terminal.debugger:Pdb",
]
# Set the directory basename patterns to avoid when recursing for test discovery.
# The individual (fnmatch-style) patterns are applied to the basename of a directory,
# to decide if to recurse into it.
norecursedirs = [
    "tests/benchmarks",
    "tests/templates",
]

[tool.pytest_env]
# Test value for the SUPER_SECRET_KEY environment variable
DATABASE_URL = "sqlite:///:memory:"

[tool.coverage.run]
source = ["src"]
branch = true
parallel = true
sigterm = true
relative_files = true
data_file = ".coverage" # default “.coverage"
omit = ["tests/*", ".venv/*", "venv/*"]

[tool.coverage.report]
fail_under = 95
show_missing = true
skip_covered = true
ignore_errors = true
precision = 0
sort = "miss"
exclude_lines = [
    # Pragmas explicitly telling Coverage to skip:
    'pragma: no cover', # skip lines marked not to cover
    'pragma: lax no cover', # skip lines marked lax not to cover
    # TYPE_CHECKING guards:
    '^\s*if\s+TYPE_CHECKING\s*:', # runtime-false typing gate
    '^\s*if\s+typing\.TYPE_CHECKING\s*:', # runtime-false typing gate (qualified)
    # Imports (declarations, not behavior):
    '^\s*import\s+', # bare import lines
    '^\s*from\s+\S+\s+import\s+', # from-import lines
    # Typing/decorators/protocol markers:
    '^\s*from\s+__future__\s+import\s+annotations\s*$', # future annotations import
    '@overload', # typing overload stub
    '@typing\.overload', # typing overload stub (qualified)
    '@abstractmethod', # abstract method decorator
    '@deprecated', # deprecated decorator marker
    '\(Protocol\):$', # Protocol base class line
    # Typing helpers and asserts:
    '^\s*typing\.cast\(', # typing cast helper
    '^\s*reveal_type\(', # static type reveal helper
    '^\s*assert_never\(', # assert_never helper
    'typing\.assert_never', # qualified assert_never
    '^\s*[A-Za-z_][A-Za-z0-9_]*\s*:\s*[^=]+$', # pure annotation (no assignment)
    # Main guards:
    "^if __name__ == '__main__':", # entrypoint guard (single quotes)
    '^if __name__ == "__main__":', # entrypoint guard (double quotes)
    # Intentional stub exceptions:
    '^\s*raise\s+NotImplementedError', # explicit unimplemented stub
    # Common non-runtime noise:
    '^\s*except\s+ImportError\s+as\s+_import_error\s*:', # optional import shim branch
    '^\s*pass$', # no-op pass
    '^\s*assert\s+False\b', # hard stop assertion
    # Ellipsis placeholders:
    '^\s*\.\.\.\s*(#.*)?$', # bare ellipsis
    '^\s*return\s+\.\.\.\s*(#.*)?$', # return ellipsis
    '^\s*[A-Za-z_][A-Za-z0-9_]*\s*:\s*[^=]+=\s*\.\.\.\s*$', # annotated ellipsis assignment
    '^\s*(?:async\s+)?def\s+\w+\s*\(.*\)\s*(?:->[^:]+)?\s*:\s*\.\.\.$'  # function body ellipsis
]

[tool.coverage.html]
directory = "htmlcov" # default “htmlcov”

[tool.coverage.xml]
output = "coverage.xml" # default “coverage.xml”

# Helpful for path normalization across OS/CI workers
[tool.coverage.paths]
source = ["src"]
# endregion pytest

# region ----> spell checker <----
[tool.codespell]
# Fail loud: print everything
quiet-level = 0
count = false
summary = false
interactive = 0
enable-colors = true
# Check more things
check-filenames = true
check-hidden = true
hard-encoding-detection = true
# Use extra built-in dictionaries for stricter wording
builtin = 'clear,rare,usage,informal,names,code'
# Avoid noisy or binary paths, but keep the set lean so we still catch issues
skip = '''
.idea,.git,.svn,.hg,site,.tox,.venv,venv,node_modules,dist,build,.mypy_cache,.pytest_cache,.ruff_cache,
coverage*,target,out,*.toml,*.png,*.jpg,*.jpeg,*.gif,*.bmp,*.ico,*.svg,*.pdf,*.zip,*.gz,*.tgz,
*.bz2,*.xz,*.7z,*.min.js,*.min.css,*.lock,*.pyc,.DS_Store,.coverage,.cov_html,.benchmarks,.cache
'''
# Ignore typos inside URLs/emails to avoid breaking links
uri-ignore-words-list = '*'
# Your project-specific words (file: one word per line)
ignore-words = '.codespellignore'
# Ignore Markdown bolding forms like **L**anguage
ignore-regex = '\*\*[A-Z]\*\*[a-z]+\b'
# Skip fenced code blocks in Markdown (reduces false positives)
ignore-multiline-regex = '```.*?```'

[tool.typos]
# Strict, safe config for English repositories
[tool.typos.files]
ignore-hidden = false                # check dotfiles too
ignore-files = true                  # respect .gitignore etc.
ignore-dot = true                    # respect .ignore
ignore-vcs = true                    # skip .git/
ignore-global = true                 # respect global ignores
ignore-parent = true                 # respect parent ignores
extend-exclude = [
    ".git", ".svn", ".hg",
    ".tox", ".venv", "venv",
    "node_modules", "dist", "build", "target", "out",
    ".mypy_cache", ".pytest_cache", ".ruff_cache", "coverage*",
    "*.png", "*.jpg", "*.jpeg", "*.gif", "*.bmp", "*.ico", "*.svg",
    "*.pdf", "*.zip", "*.gz", "*.tgz", "*.bz2", "*.xz", "*.7z",
    "*.min.js", "*.min.css", "*.map", "*.lock", "*.pyc"
]

[tool.typos.default]
binary = false
check-filename = true
check-file = true
unicode = true
locale = "en-us"

# endregion spell checker<|MERGE_RESOLUTION|>--- conflicted
+++ resolved
@@ -101,17 +101,10 @@
     # Re-install FastAPI with its “standard” extra.
     "fastapi[standard]>=0.119.1",
 ]
-<<<<<<< HEAD
-# Used for interacting with sqlmodel and sqlalchemy
-sqlmodel = [
-    "greenlet>=3.2.4", # Dependency for SQLAlchemy to run async
-    "sqlmodel>=0.0.24", # Bridge between SQLAlchemy and Pydantic
-=======
 # Add a "pretty" extra for tree-formatted HTML support
 pretty = [
     "lxml>=6.0.1",
     "rich>=14.2.0",
->>>>>>> ac61311c
 ]
 # Used for authentication
 auth = [
@@ -119,13 +112,8 @@
 ]
 # All optional packages (combined list of every extra above)
 all = [
-<<<<<<< HEAD
-    "greenlet>=3.2.4",
-    "sqlmodel>=0.0.24",
-=======
     "lxml>=6.0.1",
     "rich>=14.2.0",
->>>>>>> ac61311c
     "authlib>=1.6.3",
     "fastapi[standard]>=0.119.1",
 ]
