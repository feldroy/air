--- conflicted
+++ resolved
@@ -1,7 +1,7 @@
 # region ----> project <----
 [project]
 name = "air"
-version = "0.27.0"
+version = "0.26.0"
 description = "The new web framework that breathes fresh air into Python web development. Built with FastAPI, Starlette, and Pydantic."
 authors = [
     { name = "Audrey M. Roy Greenfeld", email = "audrey@feldroy.com" },
@@ -450,11 +450,7 @@
 # which means the error will be shown. Setting <error-code> = false,
 # will disable the error for type checking.
 [tool.pyrefly.errors]
-<<<<<<< HEAD
 # TODO -> Remove all error code bellow
-missing-attribute = false
-=======
->>>>>>> 92328e71
 bad-override = false
 no-matching-overload = false
 not-callable = false
