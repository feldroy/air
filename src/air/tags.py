--- conflicted
+++ resolved
@@ -281,8 +281,7 @@
         "media",
         "ping",
         "class_",
-<<<<<<< HEAD
-        "id_",
+        "id",
     ],
     "Area": [
         "alt",
@@ -633,10 +632,6 @@
         "poster",
         "preload",
     ],
-=======
-        "id",
-    ]
->>>>>>> eba4035c
 }
 
 
@@ -703,7 +698,6 @@
 class Area(Tag):
     """Defines an area inside an image map"""
 
-<<<<<<< HEAD
     def __init__(
         self,
         *children,
@@ -721,9 +715,7 @@
         **kwargs,
     ):
         super().__init__(*children, **kwargs | locals_cleanup(locals(), self))
-=======
-    self_closing = True
->>>>>>> eba4035c
+        self.self_closing = True
 
 
 class Article(Tag):
@@ -787,7 +779,6 @@
 class Base(Tag):
     """Specifies the base URL/target for all relative URLs in a document"""
 
-<<<<<<< HEAD
     def __init__(
         self,
         *children,
@@ -798,9 +789,7 @@
         **kwargs,
     ):
         super().__init__(*children, **kwargs | locals_cleanup(locals(), self))
-=======
-    self_closing = True
->>>>>>> eba4035c
+        selfself_closing = True
 
 
 class Bdi(Tag):
@@ -860,18 +849,15 @@
 class Br(Tag):
     """Defines a single line break"""
 
-<<<<<<< HEAD
-    def __init__(
-        self,
-        *children,
-        class_: str | None = None,
-        id_: str | None = None,
-        **kwargs,
-    ):
-        super().__init__(*children, **kwargs | locals_cleanup(locals(), self))
-=======
-    self_closing = True
->>>>>>> eba4035c
+    def __init__(
+        self,
+        *children,
+        class_: str | None = None,
+        id_: str | None = None,
+        **kwargs,
+    ):
+        super().__init__(*children, **kwargs | locals_cleanup(locals(), self))
+        self.self_closing = True
 
 
 class Button(Tag):
@@ -957,7 +943,6 @@
 class Col(Tag):
     """Specifies column properties for each column within a <colgroup> element"""
 
-<<<<<<< HEAD
     def __init__(
         self,
         *children,
@@ -967,9 +952,7 @@
         **kwargs,
     ):
         super().__init__(*children, **kwargs | locals_cleanup(locals(), self))
-=======
-    self_closing = True
->>>>>>> eba4035c
+        self.self_closing = True
 
 
 class Colgroup(Tag):
@@ -1137,7 +1120,6 @@
 class Embed(Tag):
     """Defines a container for an external application"""
 
-<<<<<<< HEAD
     def __init__(
         self,
         *children,
@@ -1150,10 +1132,8 @@
         **kwargs,
     ):
         super().__init__(*children, **kwargs | locals_cleanup(locals(), self))
-=======
-    self_closing = True
->>>>>>> eba4035c
-
+        self.self_closing = True
+        
 
 class Fieldset(Tag):
     """Groups related elements in a form"""
@@ -1353,18 +1333,15 @@
 class Hr(Tag):
     """Defines a thematic change in the content"""
 
-<<<<<<< HEAD
-    def __init__(
-        self,
-        *children,
-        class_: str | None = None,
-        id_: str | None = None,
-        **kwargs,
-    ):
-        super().__init__(*children, **kwargs | locals_cleanup(locals(), self))
-=======
-    self_closing = True
->>>>>>> eba4035c
+    def __init__(
+        self,
+        *children,
+        class_: str | None = None,
+        id_: str | None = None,
+        **kwargs,
+    ):
+        super().__init__(*children, **kwargs | locals_cleanup(locals(), self))
+        self.self_closing = True
 
 
 class I(Tag):  # noqa: E742
@@ -1407,7 +1384,6 @@
 class Img(Tag):
     """Defines an image"""
 
-<<<<<<< HEAD
     def __init__(
         self,
         *children,
@@ -1428,15 +1404,12 @@
         **kwargs,
     ):
         super().__init__(*children, **kwargs | locals_cleanup(locals(), self))
-=======
-    self_closing = True
->>>>>>> eba4035c
+        self.self_closing = True
 
 
 class Input(Tag):
     """Defines an input control"""
 
-<<<<<<< HEAD
     def __init__(
         self,
         *children,
@@ -1477,9 +1450,7 @@
         **kwargs,
     ):
         super().__init__(*children, **kwargs | locals_cleanup(locals(), self))
-=======
-    self_closing = True
->>>>>>> eba4035c
+        self.self_closing = True
 
 
 class Ins(Tag):
@@ -1554,7 +1525,6 @@
 class Link(Tag):
     """Defines the relationship between a document and an external resource (most used to link to style sheets)"""
 
-<<<<<<< HEAD
     def __init__(
         self,
         *children,
@@ -1579,9 +1549,7 @@
         **kwargs,
     ):
         super().__init__(*children, **kwargs | locals_cleanup(locals(), self))
-=======
-    self_closing = True
->>>>>>> eba4035c
+        self.self_closing = True
 
 
 class Main(Tag):
@@ -1641,7 +1609,6 @@
 class Meta(Tag):
     """Defines metadata about an HTML document"""
 
-<<<<<<< HEAD
     def __init__(
         self,
         *children,
@@ -1655,9 +1622,7 @@
         **kwargs,
     ):
         super().__init__(*children, **kwargs | locals_cleanup(locals(), self))
-=======
-    self_closing = True
->>>>>>> eba4035c
+        self.self_closing = True
 
 
 class Meter(Tag):
@@ -1813,18 +1778,15 @@
 class Param(Tag):
     """Defines a parameter for an object"""
 
-<<<<<<< HEAD
-    def __init__(
-        self,
-        *children,
-        class_: str | None = None,
-        id_: str | None = None,
-        **kwargs,
-    ):
-        super().__init__(*children, **kwargs | locals_cleanup(locals(), self))
-=======
-    self_closing = True
->>>>>>> eba4035c
+    def __init__(
+        self,
+        *children,
+        class_: str | None = None,
+        id_: str | None = None,
+        **kwargs,
+    ):
+        super().__init__(*children, **kwargs | locals_cleanup(locals(), self))
+        self.self_closing = True
 
 
 class Picture(Tag):
@@ -2270,7 +2232,6 @@
 class Track(Tag):
     """Defines text tracks for media elements (<video> and <audio>)"""
 
-<<<<<<< HEAD
     def __init__(
         self,
         *children,
@@ -2284,9 +2245,7 @@
         **kwargs,
     ):
         super().__init__(*children, **kwargs | locals_cleanup(locals(), self))
-=======
-    self_closing = True
->>>>>>> eba4035c
+        self.self_closing = True
 
 
 class U(Tag):
@@ -2360,15 +2319,12 @@
 class Wbr(Tag):
     """Defines a possible line-break"""
 
-<<<<<<< HEAD
-    def __init__(
-        self,
-        *children,
-        class_: str | None = None,
-        id_: str | None = None,
-        **kwargs,
-    ):
-        super().__init__(*children, **kwargs | locals_cleanup(locals(), self))
-=======
-    self_closing = True
->>>>>>> eba4035c
+    def __init__(
+        self,
+        *children,
+        class_: str | None = None,
+        id_: str | None = None,
+        **kwargs,
+    ):
+        super().__init__(*children, **kwargs | locals_cleanup(locals(), self))
+        self.self_closing = True