--- conflicted
+++ resolved
@@ -12,9 +12,8 @@
 from typing import Any, Final
 from urllib.error import URLError
 
-<<<<<<< HEAD
 import minify_html
-=======
+
 from lxml import (
     etree,  # ty: ignore[unresolved-import]
     html as l_html,
@@ -24,7 +23,6 @@
 from rich.panel import Panel
 from rich.syntax import Syntax
 from rich.text import Text
->>>>>>> 14a185da
 
 from air.exceptions import BrowserOpenError
 
