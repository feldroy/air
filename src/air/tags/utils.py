--- conflicted
+++ resolved
@@ -1,9 +1,4 @@
 """Utilities for the Air Tag system."""
-
-<<<<<<< HEAD
-=======
-from functools import cache
->>>>>>> a1d29a0d
 
 from .config import HTML_ATTRIBUTES
 
