--- conflicted
+++ resolved
@@ -1,11 +1,7 @@
 """Utilities for the Air Tag system."""
 
-<<<<<<< HEAD
 from builtins import __dict__ as _bt
 from typing import Any, Callable, Final
-=======
-from typing import Any
->>>>>>> e193f9e2
 
 from .config import HTML_ATTRIBUTES
 
@@ -22,7 +18,7 @@
     """
     # If a "_"-suffixed proxy for "class", "for", or "id" is used,
     # convert it to its normal HTML equivalent.
-    key = {"class_": "class", "for_": "for", "id_": "id", "as_": "as"}.get(key, key)
+    key = dict(class_="class", for_="for", id_="id", as_="as").get(key, key)
     # Remove leading underscores and replace underscores with dashes
     return key.lstrip("_").replace("_", "-")
 
@@ -35,17 +31,11 @@
     """
 
 
-<<<<<<< HEAD
-    def __repr__(self):
-        return super().__repr__()
 
-
-=======
->>>>>>> e193f9e2
 def locals_cleanup(local_data: dict[str, Any], obj) -> dict[str, Any]:
     """Converts arguments to kwargs per the html_attributes structure"""
     data = {}
-    attrs = [*HTML_ATTRIBUTES.get(obj.__class__.__name__, []), "class_", "for_", "as_", "id", "style"]
+    attrs = HTML_ATTRIBUTES.get(obj.__class__.__name__, []) + ["class_", "for_", "as_", "id", "style"]
     for attr in attrs:
         # For performance reasons we use key checks rather than local_data.get
         if attr in local_data and local_data[attr] is not None:
