"""
Instantiating Air applications.
"""

<<<<<<< HEAD
from __future__ import annotations

from collections.abc import Callable, Coroutine, Sequence
=======
import inspect
from collections.abc import Callable, Sequence
from enum import Enum
from functools import wraps
>>>>>>> 374ad672
from types import FunctionType
from typing import Annotated, Any, Literal
from warnings import deprecated

from fastapi import FastAPI, routing
from fastapi.applications import AppType
from fastapi.params import Depends
from fastapi.utils import generate_unique_id
from starlette.middleware import Middleware
from starlette.responses import Response
from starlette.routing import BaseRoute
from starlette.types import Lifespan
from typing_extensions import Doc

from .exception_handlers import DEFAULT_EXCEPTION_HANDLERS, ExceptionHandlersType
from .responses import AirResponse
from .routing import AirRouter


class Air(FastAPI):
    """FastAPI wrapper class with AirResponse as the default response class.

    Args:
        debug: Enables additional logging or diagnostic output.
        dependencies: A list of global dependencies, they will be applied to each *path operation*,
                including in sub-routers.
        middleware: List of middleware to be added when creating the application.
        default_response_class: The default response class to be used.
        redirect_slashes: Whether to detect and redirect slashes in URLs when the client doesn't
                use the same format.
        on_startup: A list of startup event handler functions.
        on_shutdown: A list of shutdown event handler functions.
        lifespan: A `Lifespan` context manager handler. This replaces `startup` and
                `shutdown` functions with a single context manager.
        path_separator: An optional path separator, default to "-". valid option available ["/", "-"]
    Example:

        import air

        app = air.Air()
    """

    def __init__(
        self,
        *,
        debug: Annotated[
            bool,
            Doc(
                """
                Boolean indicating if debug tracebacks should be returned on server
                errors.

                Read more in the
                [Starlette docs for Applications](https://www.starlette.io/applications/#instantiating-the-application).
                """
            ),
        ] = False,
        routes: Annotated[
            list[BaseRoute] | None,
            Doc(
                """
                **Note**: you probably shouldn't use this parameter, it is inherited
                from Starlette and supported for compatibility.

                ---

                A list of routes to serve incoming HTTP and WebSocket requests.
                """
            ),
            deprecated(
                """
                You normally wouldn't use this parameter with FastAPI, it is inherited
                from Starlette and supported for compatibility.

                In FastAPI, you normally would use the *path operation methods*,
                like `app.get()`, `app.post()`, etc.
                """
            ),
        ] = None,
        title: Annotated[
            str,
            Doc(
                """
                The title of the API.

                It will be added to the generated OpenAPI (e.g. visible at `/docs`).

                Read more in the
                [FastAPI docs for Metadata and Docs URLs](https://fastapi.tiangolo.com/tutorial/metadata/#metadata-for-api).

                **Example**

                ```python
                from fastapi import FastAPI

                app = FastAPI(title="ChimichangApp")
                ```
                """
            ),
        ] = "FastAPI",
        summary: Annotated[
            str | None,
            Doc(
                """
                A short summary of the API.

                It will be added to the generated OpenAPI (e.g. visible at `/docs`).

                Read more in the
                [FastAPI docs for Metadata and Docs URLs](https://fastapi.tiangolo.com/tutorial/metadata/#metadata-for-api).

                **Example**

                ```python
                from fastapi import FastAPI

                app = FastAPI(summary="Deadpond's favorite app. Nuff said.")
                ```
                """
            ),
        ] = None,
        description: Annotated[
            str,
            Doc(
                '''
                A description of the API. Supports Markdown (using
                [CommonMark syntax](https://commonmark.org/)).

                It will be added to the generated OpenAPI (e.g. visible at `/docs`).

                Read more in the
                [FastAPI docs for Metadata and Docs URLs](https://fastapi.tiangolo.com/tutorial/metadata/#metadata-for-api).

                **Example**

                ```python
                from fastapi import FastAPI

                app = FastAPI(
                    description="""
                                ChimichangApp API helps you do awesome stuff. 🚀

                                ## Items

                                You can **read items**.

                                ## Users

                                You will be able to:

                                * **Create users** (_not implemented_).
                                * **Read users** (_not implemented_).

                                """
                )
                ```
                '''
            ),
        ] = "",
        version: Annotated[
            str,
            Doc(
                """
                The version of the API.

                **Note** This is the version of your application, not the version of
                the OpenAPI specification nor the version of FastAPI being used.

                It will be added to the generated OpenAPI (e.g. visible at `/docs`).

                Read more in the
                [FastAPI docs for Metadata and Docs URLs](https://fastapi.tiangolo.com/tutorial/metadata/#metadata-for-api).

                **Example**

                ```python
                from fastapi import FastAPI

                app = FastAPI(version="0.0.1")
                ```
                """
            ),
        ] = "0.1.0",
        openapi_url: Annotated[
            str | None,
            Doc(
                """
                The URL where the OpenAPI schema will be served from.

                If you set it to `None`, no OpenAPI schema will be served publicly, and
                the default automatic endpoints `/docs` and `/redoc` will also be
                disabled.

                Read more in the
                [FastAPI docs for Metadata and Docs URLs](https://fastapi.tiangolo.com/tutorial/metadata/#openapi-url).

                **Example**

                ```python
                from fastapi import FastAPI

                app = FastAPI(openapi_url="/api/v1/openapi.json")
                ```
                """
            ),
        ] = "/openapi.json",
        openapi_tags: Annotated[
            list[dict[str, Any]] | None,
            Doc(
                """
                A list of tags used by OpenAPI, these are the same `tags` you can set
                in the *path operations*, like:

                * `@app.get("/users/", tags=["users"])`
                * `@app.get("/items/", tags=["items"])`

                The order of the tags can be used to specify the order shown in
                tools like Swagger UI, used in the automatic path `/docs`.

                It's not required to specify all the tags used.

                The tags that are not declared MAY be organized randomly or based
                on the tools' logic. Each tag name in the list MUST be unique.

                The value of each item is a `dict` containing:

                * `name`: The name of the tag.
                * `description`: A short description of the tag.
                    [CommonMark syntax](https://commonmark.org/) MAY be used for rich
                    text representation.
                * `externalDocs`: Additional external documentation for this tag. If
                    provided, it would contain a `dict` with:
                    * `description`: A short description of the target documentation.
                        [CommonMark syntax](https://commonmark.org/) MAY be used for
                        rich text representation.
                    * `url`: The URL for the target documentation. Value MUST be in
                        the form of a URL.

                Read more in the
                [FastAPI docs for Metadata and Docs URLs](https://fastapi.tiangolo.com/tutorial/metadata/#metadata-for-tags).

                **Example**

                ```python
                from fastapi import FastAPI

                tags_metadata = [
                    {
                        "name": "users",
                        "description": "Operations with users. The **login** logic is also here.",
                    },
                    {
                        "name": "items",
                        "description": "Manage items. So _fancy_ they have their own docs.",
                        "externalDocs": {
                            "description": "Items external docs",
                            "url": "https://fastapi.tiangolo.com/",
                        },
                    },
                ]

                app = FastAPI(openapi_tags=tags_metadata)
                ```
                """
            ),
        ] = None,
        servers: Annotated[
            list[dict[str, str | Any]] | None,
            Doc(
                """
                A `list` of `dict`s with connectivity information to a target server.

                You would use it, for example, if your application is served from
                different domains and you want to use the same Swagger UI in the
                browser to interact with each of them (instead of having multiple
                browser tabs open). Or if you want to leave fixed the possible URLs.

                If the servers `list` is not provided, or is an empty `list`, the
                default value would be a `dict` with a `url` value of `/`.

                Each item in the `list` is a `dict` containing:

                * `url`: A URL to the target host. This URL supports Server Variables
                and MAY be relative, to indicate that the host location is relative
                to the location where the OpenAPI document is being served. Variable
                substitutions will be made when a variable is named in `{`brackets`}`.
                * `description`: An optional string describing the host designated by
                the URL. [CommonMark syntax](https://commonmark.org/) MAY be used for
                rich text representation.
                * `variables`: A `dict` between a variable name and its value. The value
                    is used for substitution in the server's URL template.

                Read more in the
                [FastAPI docs for Behind a Proxy](https://fastapi.tiangolo.com/advanced/behind-a-proxy/#additional-servers).

                **Example**

                ```python
                from fastapi import FastAPI

                app = FastAPI(
                    servers=[
                        {"url": "https://stag.example.com", "description": "Staging environment"},
                        {"url": "https://prod.example.com", "description": "Production environment"},
                    ]
                )
                ```
                """
            ),
        ] = None,
        dependencies: Annotated[
            Sequence[Depends] | None,
            Doc(
                """
                A list of global dependencies, they will be applied to each
                *path operation*, including in sub-routers.

                Read more about it in the
                [FastAPI docs for Global Dependencies](https://fastapi.tiangolo.com/tutorial/dependencies/global-dependencies/).

                **Example**

                ```python
                from fastapi import Depends, FastAPI

                from .dependencies import func_dep_1, func_dep_2

                app = FastAPI(dependencies=[Depends(func_dep_1), Depends(func_dep_2)])
                ```
                """
            ),
        ] = None,
        default_response_class: Annotated[
            type[AirResponse],
            Doc(
                """
                The default response class to be used.

                Read more in the
                [FastAPI docs for Custom Response - HTML, Stream, File, others](https://fastapi.tiangolo.com/advanced/custom-response/#default-response-class).

                **Example**

                ```python
                from fastapi import FastAPI
                from fastapi.responses import ORJSONResponse

                app = FastAPI(default_response_class=ORJSONResponse)
                ```
                """
            ),
        ] = AirResponse,
        redirect_slashes: Annotated[
            bool,
            Doc(
                """
                Whether to detect and redirect slashes in URLs when the client doesn't
                use the same format.

                **Example**

                ```python
                from fastapi import FastAPI

                app = FastAPI(redirect_slashes=True)  # the default

                @app.get("/items/")
                async def read_items():
                    return [{"item_id": "Foo"}]
                ```

                With this app, if a client goes to `/items` (without a trailing slash),
                they will be automatically redirected with an HTTP status code of 307
                to `/items/`.
                """
            ),
        ] = True,
        docs_url: Annotated[
            str | None,
            Doc(
                """
                The path to the automatic interactive API documentation.
                It is handled in the browser by Swagger UI.

                The default URL is `/docs`. You can disable it by setting it to `None`.

                If `openapi_url` is set to `None`, this will be automatically disabled.

                Read more in the
                [FastAPI docs for Metadata and Docs URLs](https://fastapi.tiangolo.com/tutorial/metadata/#docs-urls).

                **Example**

                ```python
                from fastapi import FastAPI

                app = FastAPI(docs_url="/documentation", redoc_url=None)
                ```
                """
            ),
        ] = "/docs",
        redoc_url: Annotated[
            str | None,
            Doc(
                """
                The path to the alternative automatic interactive API documentation
                provided by ReDoc.

                The default URL is `/redoc`. You can disable it by setting it to `None`.

                If `openapi_url` is set to `None`, this will be automatically disabled.

                Read more in the
                [FastAPI docs for Metadata and Docs URLs](https://fastapi.tiangolo.com/tutorial/metadata/#docs-urls).

                **Example**

                ```python
                from fastapi import FastAPI

                app = FastAPI(docs_url="/documentation", redoc_url="redocumentation")
                ```
                """
            ),
        ] = "/redoc",
        swagger_ui_oauth2_redirect_url: Annotated[
            str | None,
            Doc(
                """
                The OAuth2 redirect endpoint for the Swagger UI.

                By default it is `/docs/oauth2-redirect`.

                This is only used if you use OAuth2 (with the "Authorize" button)
                with Swagger UI.
                """
            ),
        ] = "/docs/oauth2-redirect",
        swagger_ui_init_oauth: Annotated[
            dict[str, Any] | None,
            Doc(
                """
                OAuth2 configuration for the Swagger UI, by default shown at `/docs`.

                Read more about the available configuration options in the
                [Swagger UI docs](https://swagger.io/docs/open-source-tools/swagger-ui/usage/oauth2/).
                """
            ),
        ] = None,
        middleware: Annotated[
            Sequence[Middleware] | None,
            Doc(
                """
                List of middleware to be added when creating the application.

                In FastAPI you would normally do this with `app.add_middleware()`
                instead.

                Read more in the
                [FastAPI docs for Middleware](https://fastapi.tiangolo.com/tutorial/middleware/).
                """
            ),
        ] = None,
        exception_handlers: Annotated[
            ExceptionHandlersType | None,
            Doc(
                """
                A dictionary with handlers for exceptions.

                In FastAPI, you would normally use the decorator
                `@app.exception_handler()`.

                Read more in the
                [FastAPI docs for Handling Errors](https://fastapi.tiangolo.com/tutorial/handling-errors/).
                """
            ),
        ] = None,
        on_startup: Annotated[
            Sequence[Callable[[], Any]] | None,
            Doc(
                """
                A list of startup event handler functions.

                You should instead use the `lifespan` handlers.

                Read more in the [FastAPI docs for `lifespan`](https://fastapi.tiangolo.com/advanced/events/).
                """
            ),
        ] = None,
        on_shutdown: Annotated[
            Sequence[Callable[[], Any]] | None,
            Doc(
                """
                A list of shutdown event handler functions.

                You should instead use the `lifespan` handlers.

                Read more in the
                [FastAPI docs for `lifespan`](https://fastapi.tiangolo.com/advanced/events/).
                """
            ),
        ] = None,
        lifespan: Annotated[
            Lifespan[AppType] | None,
            Doc(
                """
                A `Lifespan` context manager handler. This replaces `startup` and
                `shutdown` functions with a single context manager.

                Read more in the
                [FastAPI docs for `lifespan`](https://fastapi.tiangolo.com/advanced/events/).
                """
            ),
        ] = None,
        terms_of_service: Annotated[
            str | None,
            Doc(
                """
                A URL to the Terms of Service for your API.

                It will be added to the generated OpenAPI (e.g. visible at `/docs`).

                Read more at the
                [FastAPI docs for Metadata and Docs URLs](https://fastapi.tiangolo.com/tutorial/metadata/#metadata-for-api).

                **Example**

                ```python
                app = FastAPI(terms_of_service="http://example.com/terms/")
                ```
                """
            ),
        ] = None,
        contact: Annotated[
            dict[str, str | Any] | None,
            Doc(
                """
                A dictionary with the contact information for the exposed API.

                It can contain several fields.

                * `name`: (`str`) The name of the contact person/organization.
                * `url`: (`str`) A URL pointing to the contact information. MUST be in
                    the format of a URL.
                * `email`: (`str`) The email address of the contact person/organization.
                    MUST be in the format of an email address.

                It will be added to the generated OpenAPI (e.g. visible at `/docs`).

                Read more at the
                [FastAPI docs for Metadata and Docs URLs](https://fastapi.tiangolo.com/tutorial/metadata/#metadata-for-api).

                **Example**

                ```python
                app = FastAPI(
                    contact={
                        "name": "Deadpoolio the Amazing",
                        "url": "http://x-force.example.com/contact/",
                        "email": "dp@x-force.example.com",
                    }
                )
                ```
                """
            ),
        ] = None,
        license_info: Annotated[
            dict[str, str | Any] | None,
            Doc(
                """
                A dictionary with the license information for the exposed API.

                It can contain several fields.

                * `name`: (`str`) **REQUIRED** (if a `license_info` is set). The
                    license name used for the API.
                * `identifier`: (`str`) An [SPDX](https://spdx.dev/) license expression
                    for the API. The `identifier` field is mutually exclusive of the `url`
                    field. Available since OpenAPI 3.1.0, FastAPI 0.99.0.
                * `url`: (`str`) A URL to the license used for the API. This MUST be
                    the format of a URL.

                It will be added to the generated OpenAPI (e.g. visible at `/docs`).

                Read more at the
                [FastAPI docs for Metadata and Docs URLs](https://fastapi.tiangolo.com/tutorial/metadata/#metadata-for-api).

                **Example**

                ```python
                app = FastAPI(
                    license_info={
                        "name": "Apache 2.0",
                        "url": "https://www.apache.org/licenses/LICENSE-2.0.html",
                    }
                )
                ```
                """
            ),
        ] = None,
        openapi_prefix: Annotated[
            str,
            Doc(
                """
                A URL prefix for the OpenAPI URL.
                """
            ),
            deprecated(
                """
                "openapi_prefix" has been deprecated in favor of "root_path", which
                follows more closely the ASGI standard, is simpler, and more
                automatic.
                """
            ),
        ] = "",
        root_path: Annotated[
            str,
            Doc(
                """
                A path prefix handled by a proxy that is not seen by the application
                but is seen by external clients, which affects things like Swagger UI.

                Read more about it at the
                [FastAPI docs for Behind a Proxy](https://fastapi.tiangolo.com/advanced/behind-a-proxy/).

                **Example**

                ```python
                from fastapi import FastAPI

                app = FastAPI(root_path="/api/v1")
                ```
                """
            ),
<<<<<<< HEAD
        ] = "",
        root_path_in_servers: Annotated[
            bool,
=======
        ] = None,
        path_separator: Annotated[Literal["/", "-"], Doc("An optional path separator.")] = "-",
        **extra: Annotated[
            Any,
>>>>>>> 374ad672
            Doc(
                """
                To disable automatically generating the URLs in the `servers` field
                in the autogenerated OpenAPI using the `root_path`.

                Read more about it in the
                [FastAPI docs for Behind a Proxy](https://fastapi.tiangolo.com/advanced/behind-a-proxy/#disable-automatic-server-from-root_path).

                **Example**

                ```python
                from fastapi import FastAPI

                app = FastAPI(root_path_in_servers=False)
                ```
                """
            ),
<<<<<<< HEAD
        ] = True,
        responses: Annotated[
            dict[int | str, dict[str, Any]] | None,
            Doc(
                """
                Additional responses to be shown in OpenAPI.
=======
        ],
    ) -> None:
        """Initialize Air app with AirResponse as default response class.

        This preserves most FastAPI initialization parameters while setting:
            - AirResponse as the default response class.
            - AirRoute as the default route class.
        """
        self.path_separator = path_separator
        if exception_handlers is None:
            exception_handlers = {}
        exception_handlers |= DEFAULT_EXCEPTION_HANDLERS
        super().__init__(
            debug=debug,
            routes=routes,
            servers=servers,
            dependencies=dependencies,
            default_response_class=default_response_class,
            middleware=middleware,
            exception_handlers=exception_handlers,  # ty: ignore[invalid-argument-type]
            on_startup=on_startup,
            on_shutdown=on_shutdown,
            lifespan=lifespan,
            docs_url=docs_url,
            redoc_url=redoc_url,
            openapi_url=openapi_url,
            webhooks=webhooks,
            deprecated=deprecated,
            **extra,
        )

        self.router.route_class = AirRoute

    def page(self, func: FunctionType) -> FunctionType:
        """Decorator that creates a GET route using the function name as the path.

        If the name of the function is "index", then the route is "/".

        Example:

            import air

            app = Air()

            @app.page
            def index(): # routes is "/"
                return H1("I am the home page")

            @app.page
            def data(): # route is "/data"
                return H1("I am the home page")

            @app.page
            def about_us(): # routes is "/about-us"
                return H1("I am the about page")

        """
        page_path = compute_page_path(func.__name__, separator=self.path_separator)

        # Pin the route's response_class for belt-and-suspenders robustness
        return self.get(page_path)(func)

    def get(
        self,
        path: Annotated[
            str,
            Doc(
                """
                The URL path to be used for this *path operation*.

                For example, in `http://example.com/items`, the path is `/items`.
                """
            ),
        ],
        *,
        response_model: Annotated[
            Any,
            Doc(
                """
                The type to use for the response.

                It could be any valid Pydantic *field* type. So, it doesn't have to
                be a Pydantic model, it could be other things, like a `list`, `dict`,
                etc.

                It will be used for:

                * Documentation: the generated OpenAPI (and the UI at `/docs`) will
                    show it as the response (JSON Schema).
                * Serialization: you could return an arbitrary object and the
                    `response_model` would be used to serialize that object into the
                    corresponding JSON.
                * Filtering: the JSON sent to the client will only contain the data
                    (fields) defined in the `response_model`. If you returned an object
                    that contains an attribute `password` but the `response_model` does
                    not include that field, the JSON sent to the client would not have
                    that `password`.
                * Validation: whatever you return will be serialized with the
                    `response_model`, converting any data as necessary to generate the
                    corresponding JSON. But if the data in the object returned is not
                    valid, that would mean a violation of the contract with the client,
                    so it's an error from the API developer. So, FastAPI will raise an
                    error and return a 500 error code (Internal Server Error).

                Read more about it in the
                [FastAPI docs for Response Model](https://fastapi.tiangolo.com/tutorial/response-model/).
                """
            ),
        ] = None,
        status_code: Annotated[
            int | None,
            Doc(
                """
                The default status code to be used for the response.

                You could override the status code by returning a response directly.

                Read more about it in the
                [FastAPI docs for Response Status Code](https://fastapi.tiangolo.com/tutorial/response-status-code/).
                """
            ),
        ] = None,
        tags: Annotated[
            list[str | Enum] | None,
            Doc(
                """
                A list of tags to be applied to the *path operation*.
>>>>>>> 374ad672

                It will be added to the generated OpenAPI (e.g. visible at `/docs`).

                Read more about it in the
                [FastAPI docs for Additional Responses in OpenAPI](https://fastapi.tiangolo.com/advanced/additional-responses/).

                And in the
                [FastAPI docs for Bigger Applications](https://fastapi.tiangolo.com/tutorial/bigger-applications/#include-an-apirouter-with-a-custom-prefix-tags-responses-and-dependencies).
                """
            ),
        ] = None,
        callbacks: Annotated[
            list[BaseRoute] | None,
            Doc(
                """
                OpenAPI callbacks that should apply to all *path operations*.

                It will be added to the generated OpenAPI (e.g. visible at `/docs`).

                Read more about it in the
                [FastAPI docs for OpenAPI Callbacks](https://fastapi.tiangolo.com/advanced/openapi-callbacks/).
                """
            ),
        ] = None,
        webhooks: Annotated[
            routing.APIRouter | None,
            Doc(
                """
                Add OpenAPI webhooks. This is similar to `callbacks` but it doesn't
                depend on specific *path operations*.

                It will be added to the generated OpenAPI (e.g. visible at `/docs`).

                **Note**: This is available since OpenAPI 3.1.0, FastAPI 0.99.0.

                Read more about it in the
                [FastAPI docs for OpenAPI Webhooks](https://fastapi.tiangolo.com/advanced/openapi-webhooks/).
                """
            ),
        ] = None,
        deprecated: Annotated[
            bool | None,
            Doc(
                """
                Mark all *path operations* as deprecated. You probably don't need it,
                but it's available.

                It will be added to the generated OpenAPI (e.g. visible at `/docs`).

                Read more about it in the
                [FastAPI docs for Path Operation Configuration](https://fastapi.tiangolo.com/tutorial/path-operation-configuration/).
                """
            ),
        ] = None,
        include_in_schema: Annotated[
            bool,
            Doc(
                """
                To include (or not) all the *path operations* in the generated OpenAPI.
                You probably don't need it, but it's available.

                This affects the generated OpenAPI (e.g. visible at `/docs`).

                Read more about it in the
                [FastAPI docs for Query Parameters and String Validations](https://fastapi.tiangolo.com/tutorial/query-params-str-validations/#exclude-parameters-from-openapi).
                """
            ),
        ] = True,
        swagger_ui_parameters: Annotated[
            dict[str, Any] | None,
            Doc(
                """
                Parameters to configure Swagger UI, the autogenerated interactive API
                documentation (by default at `/docs`).

                Read more about it in the
                [FastAPI docs about how to Configure Swagger UI](https://fastapi.tiangolo.com/how-to/configure-swagger-ui/).
                """
            ),
        ] = None,
        generate_unique_id_function: Annotated[
            Callable[[routing.APIRoute], str],
            Doc(
                """
                Customize the function used to generate unique IDs for the *path
                operations* shown in the generated OpenAPI.

                This is particularly useful when automatically generating clients or
                SDKs for your API.

                Read more about it in the
                [FastAPI docs about how to Generate Clients](https://fastapi.tiangolo.com/advanced/generate-clients/#custom-generate-unique-id-function).
                """
            ),
        ] = generate_unique_id,
        separate_input_output_schemas: Annotated[
            bool,
            Doc(
                """
                Whether to generate separate OpenAPI schemas for request body and
                response body when the results would be more precise.

                This is particularly useful when automatically generating clients.

                For example, if you have a model like:

                ```python
                from pydantic import BaseModel

                class Item(BaseModel):
                    name: str
                    tags: list[str] = []
                ```

                When `Item` is used for input, a request body, `tags` is not required,
                the client doesn't have to provide it.

                But when using `Item` for output, for a response body, `tags` is always
                available because it has a default value, even if it's just an empty
                list. So, the client should be able to always expect it.

                In this case, there would be two different schemas, one for input and
                another one for output.
                """
            ),
        ] = True,
        openapi_external_docs: Annotated[
            dict[str, Any] | None,
            Doc(
                """
                This field allows you to provide additional external documentation links.
                If provided, it must be a dictionary containing:

                * `description`: A brief description of the external documentation.
                * `url`: The URL pointing to the external documentation. The value **MUST**
                be a valid URL format.

                **Example**:

                ```python
                from fastapi import FastAPI

                external_docs = {
                    "description": "Detailed API Reference",
                    "url": "https://example.com/api-docs",
                }

                app = FastAPI(openapi_external_docs=external_docs)
                ```
                """
            ),
        ] = None,
        path_separator: Annotated[Literal["/", "-"], Doc("An optional path seperator.")] = "-",
        **extra: Annotated[
            Any,
            Doc(
                """
                Extra keyword arguments to be stored in the app, not used by FastAPI
                anywhere.
                """
            ),
        ],
    ) -> None:
        """Initialize Air app with AirResponse as default response class.

        This preserves most FastAPI initialization parameters while setting:
            - AirResponse as the default response class.
            - AirRoute as the default route class.
        """
        self.path_separator = path_separator
        exception_handlers = exception_handlers or {}
        exception_handlers |= DEFAULT_EXCEPTION_HANDLERS
        super().__init__(
            debug=debug,
            routes=routes,
            title=title,
            summary=summary,
            description=description,
            version=version,
            openapi_url=openapi_url,
            openapi_tags=openapi_tags,
            servers=servers,
            dependencies=dependencies,
            default_response_class=default_response_class,
            redirect_slashes=redirect_slashes,
            docs_url=docs_url,
            redoc_url=redoc_url,
            swagger_ui_oauth2_redirect_url=swagger_ui_oauth2_redirect_url,
            swagger_ui_init_oauth=swagger_ui_init_oauth,
            middleware=middleware,
            exception_handlers=exception_handlers,
            on_startup=on_startup,
            on_shutdown=on_shutdown,
            lifespan=lifespan,
            terms_of_service=terms_of_service,
            contact=contact,
            license_info=license_info,
            openapi_prefix=openapi_prefix,
            root_path=root_path,
            root_path_in_servers=root_path_in_servers,
            responses=responses,
            callbacks=callbacks,
            webhooks=webhooks,
            deprecated=deprecated,
            include_in_schema=include_in_schema,
            swagger_ui_parameters=swagger_ui_parameters,
            generate_unique_id_function=generate_unique_id_function,
            separate_input_output_schemas=separate_input_output_schemas,
            openapi_external_docs=openapi_external_docs,
            **extra,
        )
    #     self.router: AirRouter = AirRouter(
    #         routes=routes,
    #         redirect_slashes=redirect_slashes,
    #         dependency_overrides_provider=self,
    #         on_startup=on_startup,
    #         on_shutdown=on_shutdown,
    #         lifespan=lifespan,
    #         default_response_class=default_response_class,
    #         dependencies=dependencies,
    #         callbacks=callbacks,
    #         deprecated=deprecated,
    #         include_in_schema=include_in_schema,
    #         responses=responses,
    #         generate_unique_id_function=generate_unique_id_function,
    #     )
    #     self.setup()
    #
    # def page(self, func: FunctionType) -> FunctionType:
    #     """Decorator that creates a GET route using the function name as the path.
    #
    #     If the name of the function is "index", then the route is "/".
    #
    #     Example:
    #
    #         import air
    #
    #         app = Air()
    #
    #         @app.page
    #         def index(): # routes is "/"
    #             return H1("I am the home page")
    #
    #         @app.page
    #         def data(): # route is "/data"
    #             return H1("I am the home page")
    #
    #         @app.page
    #         def about_us(): # routes is "/about-us"
    #             return H1("I am the about page")
    #
    #     """
    #     return self.router.page(func)<|MERGE_RESOLUTION|>--- conflicted
+++ resolved
@@ -2,16 +2,9 @@
 Instantiating Air applications.
 """
 
-<<<<<<< HEAD
 from __future__ import annotations
 
-from collections.abc import Callable, Coroutine, Sequence
-=======
-import inspect
 from collections.abc import Callable, Sequence
-from enum import Enum
-from functools import wraps
->>>>>>> 374ad672
 from types import FunctionType
 from typing import Annotated, Any, Literal
 from warnings import deprecated
@@ -646,16 +639,9 @@
                 ```
                 """
             ),
-<<<<<<< HEAD
         ] = "",
         root_path_in_servers: Annotated[
             bool,
-=======
-        ] = None,
-        path_separator: Annotated[Literal["/", "-"], Doc("An optional path separator.")] = "-",
-        **extra: Annotated[
-            Any,
->>>>>>> 374ad672
             Doc(
                 """
                 To disable automatically generating the URLs in the `servers` field
@@ -673,142 +659,12 @@
                 ```
                 """
             ),
-<<<<<<< HEAD
         ] = True,
         responses: Annotated[
             dict[int | str, dict[str, Any]] | None,
             Doc(
                 """
                 Additional responses to be shown in OpenAPI.
-=======
-        ],
-    ) -> None:
-        """Initialize Air app with AirResponse as default response class.
-
-        This preserves most FastAPI initialization parameters while setting:
-            - AirResponse as the default response class.
-            - AirRoute as the default route class.
-        """
-        self.path_separator = path_separator
-        if exception_handlers is None:
-            exception_handlers = {}
-        exception_handlers |= DEFAULT_EXCEPTION_HANDLERS
-        super().__init__(
-            debug=debug,
-            routes=routes,
-            servers=servers,
-            dependencies=dependencies,
-            default_response_class=default_response_class,
-            middleware=middleware,
-            exception_handlers=exception_handlers,  # ty: ignore[invalid-argument-type]
-            on_startup=on_startup,
-            on_shutdown=on_shutdown,
-            lifespan=lifespan,
-            docs_url=docs_url,
-            redoc_url=redoc_url,
-            openapi_url=openapi_url,
-            webhooks=webhooks,
-            deprecated=deprecated,
-            **extra,
-        )
-
-        self.router.route_class = AirRoute
-
-    def page(self, func: FunctionType) -> FunctionType:
-        """Decorator that creates a GET route using the function name as the path.
-
-        If the name of the function is "index", then the route is "/".
-
-        Example:
-
-            import air
-
-            app = Air()
-
-            @app.page
-            def index(): # routes is "/"
-                return H1("I am the home page")
-
-            @app.page
-            def data(): # route is "/data"
-                return H1("I am the home page")
-
-            @app.page
-            def about_us(): # routes is "/about-us"
-                return H1("I am the about page")
-
-        """
-        page_path = compute_page_path(func.__name__, separator=self.path_separator)
-
-        # Pin the route's response_class for belt-and-suspenders robustness
-        return self.get(page_path)(func)
-
-    def get(
-        self,
-        path: Annotated[
-            str,
-            Doc(
-                """
-                The URL path to be used for this *path operation*.
-
-                For example, in `http://example.com/items`, the path is `/items`.
-                """
-            ),
-        ],
-        *,
-        response_model: Annotated[
-            Any,
-            Doc(
-                """
-                The type to use for the response.
-
-                It could be any valid Pydantic *field* type. So, it doesn't have to
-                be a Pydantic model, it could be other things, like a `list`, `dict`,
-                etc.
-
-                It will be used for:
-
-                * Documentation: the generated OpenAPI (and the UI at `/docs`) will
-                    show it as the response (JSON Schema).
-                * Serialization: you could return an arbitrary object and the
-                    `response_model` would be used to serialize that object into the
-                    corresponding JSON.
-                * Filtering: the JSON sent to the client will only contain the data
-                    (fields) defined in the `response_model`. If you returned an object
-                    that contains an attribute `password` but the `response_model` does
-                    not include that field, the JSON sent to the client would not have
-                    that `password`.
-                * Validation: whatever you return will be serialized with the
-                    `response_model`, converting any data as necessary to generate the
-                    corresponding JSON. But if the data in the object returned is not
-                    valid, that would mean a violation of the contract with the client,
-                    so it's an error from the API developer. So, FastAPI will raise an
-                    error and return a 500 error code (Internal Server Error).
-
-                Read more about it in the
-                [FastAPI docs for Response Model](https://fastapi.tiangolo.com/tutorial/response-model/).
-                """
-            ),
-        ] = None,
-        status_code: Annotated[
-            int | None,
-            Doc(
-                """
-                The default status code to be used for the response.
-
-                You could override the status code by returning a response directly.
-
-                Read more about it in the
-                [FastAPI docs for Response Status Code](https://fastapi.tiangolo.com/tutorial/response-status-code/).
-                """
-            ),
-        ] = None,
-        tags: Annotated[
-            list[str | Enum] | None,
-            Doc(
-                """
-                A list of tags to be applied to the *path operation*.
->>>>>>> 374ad672
 
                 It will be added to the generated OpenAPI (e.g. visible at `/docs`).
 
