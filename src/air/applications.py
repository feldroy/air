--- conflicted
+++ resolved
@@ -398,22 +398,8 @@
             generate_unique_id_function=generate_unique_id_function,
         )
 
-<<<<<<< HEAD
         self.router.route_class = AirRoute
-        self._cache = cache
-
-    def include_router(
-        self,
-        router: Any,
-        **kwargs: Any,
-    ) -> None:
-        """Include a router and share the cache instance with it."""
-
-        if hasattr(router, "_cache"):
-            router._cache = self._cache
-
-        super().include_router(router, **kwargs)
-=======
+
     def exception_handler(
         self,
         exc_class_or_status_code: int | type[Exception],
@@ -462,7 +448,6 @@
     # =========================================================================
     # Route Decorators - Clean API without response_model clutter
     # =========================================================================
->>>>>>> 7ac457f9
 
     def get(
         self,
